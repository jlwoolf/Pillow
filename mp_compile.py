# A monkey patch of the base distutils.ccompiler to use parallel builds
# Tested on 2.7, looks to be identical to 3.3.

from __future__ import print_function
from multiprocessing import Pool, cpu_count
from distutils.ccompiler import CCompiler
<<<<<<< HEAD
import os, sys
=======
import os
import sys
>>>>>>> 67c75061

try:
    MAX_PROCS = int(os.environ.get('MAX_CONCURRENCY', min(4, cpu_count())))
except NotImplementedError:
    MAX_PROCS = None


# hideous monkeypatching.  but. but. but.
def _mp_compile_one(tp):
    (self, obj, build, cc_args, extra_postargs, pp_opts) = tp
    try:
        src, ext = build[obj]
    except KeyError:
        return
    self._compile(obj, src, ext, cc_args, extra_postargs, pp_opts)
    return


def _mp_compile(self, sources, output_dir=None, macros=None,
                include_dirs=None, debug=0, extra_preargs=None,
                extra_postargs=None, depends=None):
    """Compile one or more source files.

    see distutils.ccompiler.CCompiler.compile for comments.
    """
    # A concrete compiler class can either override this method
    # entirely or implement _compile().

    macros, objects, extra_postargs, pp_opts, build = self._setup_compile(
        output_dir, macros, include_dirs, sources, depends, extra_postargs)
    cc_args = self._get_cc_args(pp_opts, debug, extra_preargs)

    pool = Pool(MAX_PROCS)
    try:
        print("Building using %d processes" % pool._processes)
    except:
        pass
    arr = [(self, obj, build, cc_args, extra_postargs, pp_opts)
           for obj in objects]
    pool.map_async(_mp_compile_one, arr)
    pool.close()
    pool.join()
    # Return *all* object filenames, not just the ones we just built.
    return objects

# explicitly don't enable if environment says 1 processor
if MAX_PROCS != 1 and not sys.platform.startswith('win'):
    try:
        # bug, only enable if we can make a Pool. see issue #790 and
        # http://stackoverflow.com/questions/6033599/oserror-38-errno-38-with-multiprocessing
        pool = Pool(2)
        CCompiler.compile = _mp_compile
    except Exception as msg:
        print("Exception installing mp_compile, proceeding without: %s" % msg)
else:
    print("Single threaded build, not installing mp_compile: %s processes" %
          MAX_PROCS)<|MERGE_RESOLUTION|>--- conflicted
+++ resolved
@@ -4,12 +4,8 @@
 from __future__ import print_function
 from multiprocessing import Pool, cpu_count
 from distutils.ccompiler import CCompiler
-<<<<<<< HEAD
-import os, sys
-=======
 import os
 import sys
->>>>>>> 67c75061
 
 try:
     MAX_PROCS = int(os.environ.get('MAX_CONCURRENCY', min(4, cpu_count())))
