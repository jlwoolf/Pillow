--- conflicted
+++ resolved
@@ -49,18 +49,14 @@
 #else 
 
 
+/*
 #define VA_ARGS(...)	__VA_ARGS__
 #define TRACE(args)    fprintf(stderr, VA_ARGS args)
-
+*/
 
 #define TRACE(args)
-<<<<<<< HEAD
-*/
+
 #endif /* _MSC_VER */
-=======
-
-#endif
->>>>>>> fa275f51
 
 
 
