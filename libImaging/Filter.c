--- conflicted
+++ resolved
@@ -136,24 +136,9 @@
     if (!imOut)
         return NULL;
 
-<<<<<<< HEAD
-=======
     // Add one time for rounding
     offset += 0.5;
 
-    /* brute force kernel implementations */
-#define KERNEL3x3(image, kernel, d) ( \
-    (int) image[y+1][x-d] * kernel[0] + \
-    (int) image[y+1][x]   * kernel[1] + \
-    (int) image[y+1][x+d] * kernel[2] + \
-    (int) image[y][x-d]   * kernel[3] + \
-    (int) image[y][x]     * kernel[4] + \
-    (int) image[y][x+d]   * kernel[5] + \
-    (int) image[y-1][x-d] * kernel[6] + \
-    (int) image[y-1][x]   * kernel[7] + \
-    (int) image[y-1][x+d] * kernel[8])
-
->>>>>>> 49340037
 #define KERNEL5x5(image, kernel, d) ( \
     (int) image[y+2][x-d-d] * kernel[0] + \
     (int) image[y+2][x-d]   * kernel[1] + \
