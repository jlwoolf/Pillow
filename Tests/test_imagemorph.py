# Test the ImageMorphology functionality
import pytest

from PIL import Image, ImageMorph, _imagingmorph

from .helper import assert_image_equal_tofile, hopper


def string_to_img(image_string):
    """Turn a string image representation into a binary image"""
    rows = [s for s in image_string.replace(" ", "").split("\n") if len(s)]
    height = len(rows)
    width = len(rows[0])
    im = Image.new("L", (width, height))
    for i in range(width):
        for j in range(height):
            c = rows[j][i]
            v = c in "X1"
            im.putpixel((i, j), v)

    return im


A = string_to_img(
    """
    .......
    .......
    ..111..
    ..111..
    ..111..
    .......
    .......
    """
)


def img_to_string(im):
    """Turn a (small) binary image into a string representation"""
    chars = ".1"
    width, height = im.size
    return "\n".join(
        "".join(chars[im.getpixel((c, r)) > 0] for c in range(width))
        for r in range(height)
    )


def img_string_normalize(im):
    return img_to_string(string_to_img(im))


<<<<<<< HEAD
def assert_img_equal(a, b):
    assert img_to_string(a) == img_to_string(b)


def assert_img_equal_img_string(a, b_string):
    assert img_to_string(a) == img_string_normalize(b_string)
=======
def assert_img_equal_img_string(A, Bstring):
    assert img_to_string(A) == img_string_normalize(Bstring)
>>>>>>> c456aecb


def test_str_to_img():
    assert_image_equal_tofile(A, "Tests/images/morph_a.png")


def create_lut():
    for op in ("corner", "dilation4", "dilation8", "erosion4", "erosion8", "edge"):
        lb = ImageMorph.LutBuilder(op_name=op)
        lut = lb.build_lut()
        with open(f"Tests/images/{op}.lut", "wb") as f:
            f.write(lut)


# create_lut()
def test_lut():
    for op in ("corner", "dilation4", "dilation8", "erosion4", "erosion8", "edge"):
        lb = ImageMorph.LutBuilder(op_name=op)
        assert lb.get_lut() is None

        lut = lb.build_lut()
        with open(f"Tests/images/{op}.lut", "rb") as f:
            assert lut == bytearray(f.read())


def test_no_operator_loaded():
    mop = ImageMorph.MorphOp()
    with pytest.raises(Exception) as e:
        mop.apply(None)
    assert str(e.value) == "No operator loaded"
    with pytest.raises(Exception) as e:
        mop.match(None)
    assert str(e.value) == "No operator loaded"
    with pytest.raises(Exception) as e:
        mop.save_lut(None)
    assert str(e.value) == "No operator loaded"


# Test the named patterns
def test_erosion8():
    # erosion8
    mop = ImageMorph.MorphOp(op_name="erosion8")
    count, Aout = mop.apply(A)
    assert count == 8
    assert_img_equal_img_string(
        Aout,
        """
                                     .......
                                     .......
                                     .......
                                     ...1...
                                     .......
                                     .......
                                     .......
                                     """,
    )


def test_dialation8():
    # dialation8
    mop = ImageMorph.MorphOp(op_name="dilation8")
    count, Aout = mop.apply(A)
    assert count == 16
    assert_img_equal_img_string(
        Aout,
        """
                                     .......
                                     .11111.
                                     .11111.
                                     .11111.
                                     .11111.
                                     .11111.
                                     .......
                                     """,
    )


def test_erosion4():
    # erosion4
    mop = ImageMorph.MorphOp(op_name="dilation4")
    count, Aout = mop.apply(A)
    assert count == 12
    assert_img_equal_img_string(
        Aout,
        """
                                     .......
                                     ..111..
                                     .11111.
                                     .11111.
                                     .11111.
                                     ..111..
                                     .......
                                     """,
    )


def test_edge():
    # edge
    mop = ImageMorph.MorphOp(op_name="edge")
    count, Aout = mop.apply(A)
    assert count == 1
    assert_img_equal_img_string(
        Aout,
        """
                                     .......
                                     .......
                                     ..111..
                                     ..1.1..
                                     ..111..
                                     .......
                                     .......
                                     """,
    )


def test_corner():
    # Create a corner detector pattern
    mop = ImageMorph.MorphOp(patterns=["1:(... ... ...)->0", "4:(00. 01. ...)->1"])
    count, Aout = mop.apply(A)
    assert count == 5
    assert_img_equal_img_string(
        Aout,
        """
                                     .......
                                     .......
                                     ..1.1..
                                     .......
                                     ..1.1..
                                     .......
                                     .......
                                     """,
    )

    # Test the coordinate counting with the same operator
    coords = mop.match(A)
    assert len(coords) == 4
    assert tuple(coords) == ((2, 2), (4, 2), (2, 4), (4, 4))

    coords = mop.get_on_pixels(Aout)
    assert len(coords) == 4
    assert tuple(coords) == ((2, 2), (4, 2), (2, 4), (4, 4))


def test_mirroring():
    # Test 'M' for mirroring
    mop = ImageMorph.MorphOp(patterns=["1:(... ... ...)->0", "M:(00. 01. ...)->1"])
    count, Aout = mop.apply(A)
    assert count == 7
    assert_img_equal_img_string(
        Aout,
        """
                                     .......
                                     .......
                                     ..1.1..
                                     .......
                                     .......
                                     .......
                                     .......
                                     """,
    )


def test_negate():
    # Test 'N' for negate
    mop = ImageMorph.MorphOp(patterns=["1:(... ... ...)->0", "N:(00. 01. ...)->1"])
    count, Aout = mop.apply(A)
    assert count == 8
    assert_img_equal_img_string(
        Aout,
        """
                                     .......
                                     .......
                                     ..1....
                                     .......
                                     .......
                                     .......
                                     .......
                                     """,
    )


def test_incorrect_mode():
    im = hopper("RGB")
    mop = ImageMorph.MorphOp(op_name="erosion8")

    with pytest.raises(ValueError) as e:
        mop.apply(im)
    assert str(e.value) == "Image mode must be L"
    with pytest.raises(ValueError) as e:
        mop.match(im)
    assert str(e.value) == "Image mode must be L"
    with pytest.raises(ValueError) as e:
        mop.get_on_pixels(im)
    assert str(e.value) == "Image mode must be L"


def test_add_patterns():
    # Arrange
    lb = ImageMorph.LutBuilder(op_name="corner")
    assert lb.patterns == ["1:(... ... ...)->0", "4:(00. 01. ...)->1"]
    new_patterns = ["M:(00. 01. ...)->1", "N:(00. 01. ...)->1"]

    # Act
    lb.add_patterns(new_patterns)

    # Assert
    assert lb.patterns == [
        "1:(... ... ...)->0",
        "4:(00. 01. ...)->1",
        "M:(00. 01. ...)->1",
        "N:(00. 01. ...)->1",
    ]


def test_unknown_pattern():
    with pytest.raises(Exception):
        ImageMorph.LutBuilder(op_name="unknown")


def test_pattern_syntax_error():
    # Arrange
    lb = ImageMorph.LutBuilder(op_name="corner")
    new_patterns = ["a pattern with a syntax error"]
    lb.add_patterns(new_patterns)

    # Act / Assert
    with pytest.raises(Exception) as e:
        lb.build_lut()
    assert str(e.value) == 'Syntax error in pattern "a pattern with a syntax error"'


def test_load_invalid_mrl():
    # Arrange
    invalid_mrl = "Tests/images/hopper.png"
    mop = ImageMorph.MorphOp()

    # Act / Assert
    with pytest.raises(Exception) as e:
        mop.load_lut(invalid_mrl)
    assert str(e.value) == "Wrong size operator file!"


def test_roundtrip_mrl(tmp_path):
    # Arrange
    tempfile = str(tmp_path / "temp.mrl")
    mop = ImageMorph.MorphOp(op_name="corner")
    initial_lut = mop.lut

    # Act
    mop.save_lut(tempfile)
    mop.load_lut(tempfile)

    # Act / Assert
    assert mop.lut == initial_lut


def test_set_lut():
    # Arrange
    lb = ImageMorph.LutBuilder(op_name="corner")
    lut = lb.build_lut()
    mop = ImageMorph.MorphOp()

    # Act
    mop.set_lut(lut)

    # Assert
    assert mop.lut == lut


def test_wrong_mode():
    lut = ImageMorph.LutBuilder(op_name="corner").build_lut()
    imrgb = Image.new("RGB", (10, 10))
    iml = Image.new("L", (10, 10))

    with pytest.raises(RuntimeError):
        _imagingmorph.apply(bytes(lut), imrgb.im.id, iml.im.id)

    with pytest.raises(RuntimeError):
        _imagingmorph.apply(bytes(lut), iml.im.id, imrgb.im.id)

    with pytest.raises(RuntimeError):
        _imagingmorph.match(bytes(lut), imrgb.im.id)

    # Should not raise
    _imagingmorph.match(bytes(lut), iml.im.id)<|MERGE_RESOLUTION|>--- conflicted
+++ resolved
@@ -48,17 +48,8 @@
     return img_to_string(string_to_img(im))
 
 
-<<<<<<< HEAD
-def assert_img_equal(a, b):
-    assert img_to_string(a) == img_to_string(b)
-
-
 def assert_img_equal_img_string(a, b_string):
     assert img_to_string(a) == img_string_normalize(b_string)
-=======
-def assert_img_equal_img_string(A, Bstring):
-    assert img_to_string(A) == img_string_normalize(Bstring)
->>>>>>> c456aecb
 
 
 def test_str_to_img():
