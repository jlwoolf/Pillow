import pytest

from PIL import Image, ImageMath


def pixel(im):
    if hasattr(im, "im"):
        return f"{im.mode} {repr(im.getpixel((0, 0)))}"
<<<<<<< HEAD
    if isinstance(im, int):
        return int(im)  # hack to deal with booleans
    print(im)
=======
    elif isinstance(im, int):
        return int(im)  # hack to deal with booleans
>>>>>>> 44510d29


A = Image.new("L", (1, 1), 1)
B = Image.new("L", (1, 1), 2)
Z = Image.new("L", (1, 1), 0)  # Z for zero
F = Image.new("F", (1, 1), 3)
I = Image.new("I", (1, 1), 4)  # noqa: E741

A2 = A.resize((2, 2))
B2 = B.resize((2, 2))

images = {"A": A, "B": B, "F": F, "I": I}


def test_sanity():
    assert ImageMath.eval("1") == 1
    assert ImageMath.eval("1+A", A=2) == 3
    assert pixel(ImageMath.eval("A+B", A=A, B=B)) == "I 3"
    assert pixel(ImageMath.eval("A+B", images)) == "I 3"
    assert pixel(ImageMath.eval("float(A)+B", images)) == "F 3.0"
    assert pixel(ImageMath.eval("int(float(A)+B)", images)) == "I 3"


def test_ops():
    assert pixel(ImageMath.eval("-A", images)) == "I -1"
    assert pixel(ImageMath.eval("+B", images)) == "L 2"

    assert pixel(ImageMath.eval("A+B", images)) == "I 3"
    assert pixel(ImageMath.eval("A-B", images)) == "I -1"
    assert pixel(ImageMath.eval("A*B", images)) == "I 2"
    assert pixel(ImageMath.eval("A/B", images)) == "I 0"
    assert pixel(ImageMath.eval("B**2", images)) == "I 4"
    assert pixel(ImageMath.eval("B**33", images)) == "I 2147483647"

    assert pixel(ImageMath.eval("float(A)+B", images)) == "F 3.0"
    assert pixel(ImageMath.eval("float(A)-B", images)) == "F -1.0"
    assert pixel(ImageMath.eval("float(A)*B", images)) == "F 2.0"
    assert pixel(ImageMath.eval("float(A)/B", images)) == "F 0.5"
    assert pixel(ImageMath.eval("float(B)**2", images)) == "F 4.0"
    assert pixel(ImageMath.eval("float(B)**33", images)) == "F 8589934592.0"


@pytest.mark.parametrize(
    "expression",
    (
        "exec('pass')",
        "(lambda: exec('pass'))()",
        "(lambda: (lambda: exec('pass'))())()",
    ),
)
def test_prevent_exec(expression):
    with pytest.raises(ValueError):
        ImageMath.eval(expression)


def test_logical():
    assert pixel(ImageMath.eval("not A", images)) == 0
    assert pixel(ImageMath.eval("A and B", images)) == "L 2"
    assert pixel(ImageMath.eval("A or B", images)) == "L 1"


def test_convert():
    assert pixel(ImageMath.eval("convert(A+B, 'L')", images)) == "L 3"
    assert pixel(ImageMath.eval("convert(A+B, '1')", images)) == "1 0"
    assert pixel(ImageMath.eval("convert(A+B, 'RGB')", images)) == "RGB (3, 3, 3)"


def test_compare():
    assert pixel(ImageMath.eval("min(A, B)", images)) == "I 1"
    assert pixel(ImageMath.eval("max(A, B)", images)) == "I 2"
    assert pixel(ImageMath.eval("A == 1", images)) == "I 1"
    assert pixel(ImageMath.eval("A == 2", images)) == "I 0"


def test_one_image_larger():
    assert pixel(ImageMath.eval("A+B", A=A2, B=B)) == "I 3"
    assert pixel(ImageMath.eval("A+B", A=A, B=B2)) == "I 3"


def test_abs():
    assert pixel(ImageMath.eval("abs(A)", A=A)) == "I 1"
    assert pixel(ImageMath.eval("abs(B)", B=B)) == "I 2"


def test_binary_mod():
    assert pixel(ImageMath.eval("A%A", A=A)) == "I 0"
    assert pixel(ImageMath.eval("B%B", B=B)) == "I 0"
    assert pixel(ImageMath.eval("A%B", A=A, B=B)) == "I 1"
    assert pixel(ImageMath.eval("B%A", A=A, B=B)) == "I 0"
    assert pixel(ImageMath.eval("Z%A", A=A, Z=Z)) == "I 0"
    assert pixel(ImageMath.eval("Z%B", B=B, Z=Z)) == "I 0"


def test_bitwise_invert():
    assert pixel(ImageMath.eval("~Z", Z=Z)) == "I -1"
    assert pixel(ImageMath.eval("~A", A=A)) == "I -2"
    assert pixel(ImageMath.eval("~B", B=B)) == "I -3"


def test_bitwise_and():
    assert pixel(ImageMath.eval("Z&Z", A=A, Z=Z)) == "I 0"
    assert pixel(ImageMath.eval("Z&A", A=A, Z=Z)) == "I 0"
    assert pixel(ImageMath.eval("A&Z", A=A, Z=Z)) == "I 0"
    assert pixel(ImageMath.eval("A&A", A=A, Z=Z)) == "I 1"


def test_bitwise_or():
    assert pixel(ImageMath.eval("Z|Z", A=A, Z=Z)) == "I 0"
    assert pixel(ImageMath.eval("Z|A", A=A, Z=Z)) == "I 1"
    assert pixel(ImageMath.eval("A|Z", A=A, Z=Z)) == "I 1"
    assert pixel(ImageMath.eval("A|A", A=A, Z=Z)) == "I 1"


def test_bitwise_xor():
    assert pixel(ImageMath.eval("Z^Z", A=A, Z=Z)) == "I 0"
    assert pixel(ImageMath.eval("Z^A", A=A, Z=Z)) == "I 1"
    assert pixel(ImageMath.eval("A^Z", A=A, Z=Z)) == "I 1"
    assert pixel(ImageMath.eval("A^A", A=A, Z=Z)) == "I 0"


def test_bitwise_leftshift():
    assert pixel(ImageMath.eval("Z<<0", Z=Z)) == "I 0"
    assert pixel(ImageMath.eval("Z<<1", Z=Z)) == "I 0"
    assert pixel(ImageMath.eval("A<<0", A=A)) == "I 1"
    assert pixel(ImageMath.eval("A<<1", A=A)) == "I 2"


def test_bitwise_rightshift():
    assert pixel(ImageMath.eval("Z>>0", Z=Z)) == "I 0"
    assert pixel(ImageMath.eval("Z>>1", Z=Z)) == "I 0"
    assert pixel(ImageMath.eval("A>>0", A=A)) == "I 1"
    assert pixel(ImageMath.eval("A>>1", A=A)) == "I 0"


def test_logical_eq():
    assert pixel(ImageMath.eval("A==A", A=A)) == "I 1"
    assert pixel(ImageMath.eval("B==B", B=B)) == "I 1"
    assert pixel(ImageMath.eval("A==B", A=A, B=B)) == "I 0"
    assert pixel(ImageMath.eval("B==A", A=A, B=B)) == "I 0"


def test_logical_ne():
    assert pixel(ImageMath.eval("A!=A", A=A)) == "I 0"
    assert pixel(ImageMath.eval("B!=B", B=B)) == "I 0"
    assert pixel(ImageMath.eval("A!=B", A=A, B=B)) == "I 1"
    assert pixel(ImageMath.eval("B!=A", A=A, B=B)) == "I 1"


def test_logical_lt():
    assert pixel(ImageMath.eval("A<A", A=A)) == "I 0"
    assert pixel(ImageMath.eval("B<B", B=B)) == "I 0"
    assert pixel(ImageMath.eval("A<B", A=A, B=B)) == "I 1"
    assert pixel(ImageMath.eval("B<A", A=A, B=B)) == "I 0"


def test_logical_le():
    assert pixel(ImageMath.eval("A<=A", A=A)) == "I 1"
    assert pixel(ImageMath.eval("B<=B", B=B)) == "I 1"
    assert pixel(ImageMath.eval("A<=B", A=A, B=B)) == "I 1"
    assert pixel(ImageMath.eval("B<=A", A=A, B=B)) == "I 0"


def test_logical_gt():
    assert pixel(ImageMath.eval("A>A", A=A)) == "I 0"
    assert pixel(ImageMath.eval("B>B", B=B)) == "I 0"
    assert pixel(ImageMath.eval("A>B", A=A, B=B)) == "I 0"
    assert pixel(ImageMath.eval("B>A", A=A, B=B)) == "I 1"


def test_logical_ge():
    assert pixel(ImageMath.eval("A>=A", A=A)) == "I 1"
    assert pixel(ImageMath.eval("B>=B", B=B)) == "I 1"
    assert pixel(ImageMath.eval("A>=B", A=A, B=B)) == "I 0"
    assert pixel(ImageMath.eval("B>=A", A=A, B=B)) == "I 1"


def test_logical_equal():
    assert pixel(ImageMath.eval("equal(A, A)", A=A)) == "I 1"
    assert pixel(ImageMath.eval("equal(B, B)", B=B)) == "I 1"
    assert pixel(ImageMath.eval("equal(Z, Z)", Z=Z)) == "I 1"
    assert pixel(ImageMath.eval("equal(A, B)", A=A, B=B)) == "I 0"
    assert pixel(ImageMath.eval("equal(B, A)", A=A, B=B)) == "I 0"
    assert pixel(ImageMath.eval("equal(A, Z)", A=A, Z=Z)) == "I 0"


def test_logical_not_equal():
    assert pixel(ImageMath.eval("notequal(A, A)", A=A)) == "I 0"
    assert pixel(ImageMath.eval("notequal(B, B)", B=B)) == "I 0"
    assert pixel(ImageMath.eval("notequal(Z, Z)", Z=Z)) == "I 0"
    assert pixel(ImageMath.eval("notequal(A, B)", A=A, B=B)) == "I 1"
    assert pixel(ImageMath.eval("notequal(B, A)", A=A, B=B)) == "I 1"
    assert pixel(ImageMath.eval("notequal(A, Z)", A=A, Z=Z)) == "I 1"<|MERGE_RESOLUTION|>--- conflicted
+++ resolved
@@ -6,14 +6,8 @@
 def pixel(im):
     if hasattr(im, "im"):
         return f"{im.mode} {repr(im.getpixel((0, 0)))}"
-<<<<<<< HEAD
     if isinstance(im, int):
         return int(im)  # hack to deal with booleans
-    print(im)
-=======
-    elif isinstance(im, int):
-        return int(im)  # hack to deal with booleans
->>>>>>> 44510d29
 
 
 A = Image.new("L", (1, 1), 1)
