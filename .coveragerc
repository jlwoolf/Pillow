--- conflicted
+++ resolved
@@ -10,14 +10,11 @@
     if DEBUG:
     # Don't complain about compatibility code for missing optional dependencies
     except ImportError
-<<<<<<< HEAD
+    if TYPE_CHECKING:
+    @abc.abstractmethod
     # Empty bodies in protocols or abstract methods
     ^\s*def [a-zA-Z0-9_]+\(.*\)(\s*->.*)?:\s*\.\.\.(\s*#.*)?$
     ^\s*\.\.\.(\s*#.*)?$
-=======
-    if TYPE_CHECKING:
-    @abc.abstractmethod
->>>>>>> 5d6f22da
 
 [run]
 omit =
