#
# Pillow (PIL Fork) documentation build configuration file, created by
# sphinx-quickstart on Sat Apr  4 07:54:11 2015.
#
# This file is execfile()d with the current directory set to its
# containing dir.
#
# Note that not all possible configuration values are present in this
# autogenerated file.
#
# All configuration values have a default; values that are commented out
# serve to show the default.

# If extensions (or modules to document with autodoc) are in another directory,
# add these directories to sys.path here. If the directory is relative to the
# documentation root, use os.path.abspath to make it absolute, like shown here.
# sys.path.insert(0, os.path.abspath('.'))
from __future__ import annotations

import PIL

# -- General configuration ------------------------------------------------

# If your documentation needs a minimal Sphinx version, state it here.
needs_sphinx = "7.3"

# Add any Sphinx extension module names here, as strings. They can be
# extensions coming with Sphinx (named 'sphinx.ext.*') or your custom
# ones.
extensions = [
    "dater",
    "sphinx.ext.autodoc",
    "sphinx.ext.extlinks",
    "sphinx.ext.intersphinx",
    "sphinx.ext.viewcode",
    "sphinx_copybutton",
    "sphinx_inline_tabs",
    "sphinxext.opengraph",
]

intersphinx_mapping = {"python": ("https://docs.python.org/3", None)}

# The suffix(es) of source filenames.
# You can specify multiple suffix as a list of string:
# source_suffix = ['.rst', '.md']
source_suffix = ".rst"

# The encoding of source files.
# source_encoding = 'utf-8-sig'

# The master toctree document.
master_doc = "index"

# General information about the project.
project = "Pillow (PIL Fork)"
copyright = (
    "1995-2011 Fredrik Lundh and contributors, "
    "2010-2024 Jeffrey A. Clark and contributors."
)
author = "Fredrik Lundh (PIL), Jeffrey A. Clark (Pillow)"

# The version info for the project you're documenting, acts as replacement for
# |version| and |release|, also used in various other places throughout the
# built documents.
#
# The short X.Y version.
version = PIL.__version__
# The full version, including alpha/beta/rc tags.
release = PIL.__version__

# The language for content autogenerated by Sphinx. Refer to documentation
# for a list of supported languages.
#
# This is also used if you do content translation via gettext catalogs.
# Usually you set "language" from the command line for these cases.
language = "en"

# There are two options for replacing |today|: either, you set today to some
# non-false value, then it is used:
# today = ''
# Else, today_fmt is used as the format for a strftime call.
# today_fmt = '%B %d, %Y'

# List of patterns, relative to source directory, that match files and
# directories to ignore when looking for source files.
exclude_patterns = ["_build", "releasenotes/template.rst"]

# The reST default role (used for this markup: `text`) to use for all
# documents.
# default_role = None

# If true, '()' will be appended to :func: etc. cross-reference text.
# add_function_parentheses = True

# If true, the current module name will be prepended to all description
# unit titles (such as .. function::).
# add_module_names = True

# If true, sectionauthor and moduleauthor directives will be shown in the
# output. They are ignored by default.
# show_authors = False

# The name of the Pygments (syntax highlighting) style to use.
pygments_style = "sphinx"

# A list of ignored prefixes for module index sorting.
# modindex_common_prefix = []

# If true, keep warnings as "system message" paragraphs in the built documents.
# keep_warnings = False

# If true, `todo` and `todoList` produce output, else they produce nothing.
todo_include_todos = False

# If true, Sphinx will warn about all references where the target cannot be found.
# Default is False. You can activate this mode temporarily using the -n command-line
# switch.
nitpicky = True

# A list of (type, target) tuples (by default empty) that should be ignored when
# generating warnings in “nitpicky mode”. Note that type should include the domain name
# if present. Example entries would be ('py:func', 'int') or
# ('envvar', 'LD_LIBRARY_PATH').
<<<<<<< HEAD
nitpick_ignore = [("py:class", "_CmsProfileCompatible")]
=======
nitpick_ignore = [("py:class", "_io.BytesIO")]
>>>>>>> f30eefaa


# -- Options for HTML output ----------------------------------------------

# The theme to use for HTML and HTML Help pages.  See the documentation for
# a list of builtin themes.

html_theme = "furo"

# Theme options are theme-specific and customize the look and feel of a theme
# further.  For a list of options available for each theme, see the
# documentation.
html_theme_options = {
    "light_logo": "pillow-logo-dark-text.png",
    "dark_logo": "pillow-logo.png",
}

# Add any paths that contain custom themes here, relative to this directory.
# html_theme_path = []

# The name for this set of Sphinx documents.  If None, it defaults to
# "<project> v<release> documentation".
# html_title = None

# A shorter title for the navigation bar.  Default is the same as html_title.
# html_short_title = None

# The name of an image file (relative to this directory) to place at the top
# of the sidebar.
# html_logo = "resources/pillow-logo.png"

# The name of an image file (within the static path) to use as favicon of the
# docs.  This file should be a Windows icon file (.ico) being 16x16 or 32x32
# pixels large.
html_favicon = "resources/favicon.ico"

# Add any paths that contain custom static files (such as style sheets) here,
# relative to this directory. They are copied after the builtin static files,
# so a file named "default.css" will overwrite the builtin "default.css".
html_static_path = ["resources"]

# Add any extra paths that contain custom files (such as robots.txt or
# .htaccess) here, relative to this directory. These files are copied
# directly to the root of the documentation.
# html_extra_path = []

html_css_files = ["css/dark.css"]

html_js_files = [
    "js/activate_tab.js",
]

# If not '', a 'Last updated on:' timestamp is inserted at every page bottom,
# using the given strftime format.
# html_last_updated_fmt = '%b %d, %Y'

# If true, SmartyPants will be used to convert quotes and dashes to
# typographically correct entities.
# html_use_smartypants = True

# Custom sidebar templates, maps document names to template names.
# html_sidebars = {}

# Additional templates that should be rendered to pages, maps page names to
# template names.
# html_additional_pages = {}

# If false, no module index is generated.
# html_domain_indices = True

# If false, no index is generated.
# html_use_index = True

# If true, the index is split into individual pages for each letter.
# html_split_index = False

# If true, links to the reST sources are added to the pages.
# html_show_sourcelink = True

# If true, "Created using Sphinx" is shown in the HTML footer. Default is True.
# html_show_sphinx = True

# If true, "(C) Copyright ..." is shown in the HTML footer. Default is True.
# html_show_copyright = True

# If true, an OpenSearch description file will be output, and all pages will
# contain a <link> tag referring to it.  The value of this option must be the
# base URL from which the finished HTML is served.
# html_use_opensearch = ''

# This is the file name suffix for HTML files (e.g. ".xhtml").
# html_file_suffix = None

# Language to be used for generating the HTML full-text search index.
# Sphinx supports the following languages:
#   'da', 'de', 'en', 'es', 'fi', 'fr', 'hu', 'it', 'ja'
#   'nl', 'no', 'pt', 'ro', 'ru', 'sv', 'tr'
# html_search_language = 'en'

# A dictionary with options for the search language support, empty by default.
# Now only 'ja' uses this config value
# html_search_options = {'type': 'default'}

# The name of a javascript file (relative to the configuration directory) that
# implements a search results scorer. If empty, the default will be used.
# html_search_scorer = 'scorer.js'

# Output file base name for HTML help builder.
htmlhelp_basename = "PillowPILForkdoc"

# -- Options for LaTeX output ---------------------------------------------

latex_elements: dict[str, str] = {
    # The paper size ('letterpaper' or 'a4paper').
    # 'papersize': 'letterpaper',
    # The font size ('10pt', '11pt' or '12pt').
    # 'pointsize': '10pt',
    # Additional stuff for the LaTeX preamble.
    # 'preamble': '',
    # Latex figure (float) alignment
    # 'figure_align': 'htbp',
}

# Grouping the document tree into LaTeX files. List of tuples
# (source start file, target name, title,
#  author, documentclass [howto, manual, or own class]).
latex_documents = [
    (
        master_doc,
        "PillowPILFork.tex",
        "Pillow (PIL Fork) Documentation",
        "Jeffrey A. Clark",
        "manual",
    )
]

# The name of an image file (relative to this directory) to place at the top of
# the title page.
# latex_logo = None

# For "manual" documents, if this is true, then toplevel headings are parts,
# not chapters.
# latex_use_parts = False

# If true, show page references after internal links.
# latex_show_pagerefs = False

# If true, show URL addresses after external links.
# latex_show_urls = False

# Documents to append as an appendix to all manuals.
# latex_appendices = []

# If false, no module index is generated.
# latex_domain_indices = True


# -- Options for manual page output ---------------------------------------

# One entry per manual page. List of tuples
# (source start file, name, description, authors, manual section).
man_pages = [
    (master_doc, "pillowpilfork", "Pillow (PIL Fork) Documentation", [author], 1)
]

# If true, show URL addresses after external links.
# man_show_urls = False


# -- Options for Texinfo output -------------------------------------------

# Grouping the document tree into Texinfo files. List of tuples
# (source start file, target name, title, author,
#  dir menu entry, description, category)
texinfo_documents = [
    (
        master_doc,
        "PillowPILFork",
        "Pillow (PIL Fork) Documentation",
        author,
        "PillowPILFork",
        "Pillow is the friendly PIL fork by Jeffrey A. Clark and contributors.",
        "Miscellaneous",
    )
]

# Documents to append as an appendix to all manuals.
# texinfo_appendices = []

# If false, no module index is generated.
# texinfo_domain_indices = True

# How to display URL addresses: 'footnote', 'no', or 'inline'.
# texinfo_show_urls = 'footnote'

# If true, do not generate a @detailmenu in the "Top" node's menu.
# texinfo_no_detailmenu = False


linkcheck_allowed_redirects = {
    r"https://www.bestpractices.dev/projects/6331": r"https://www.bestpractices.dev/en/.*",
    r"https://badges.gitter.im/python-pillow/Pillow.svg": r"https://badges.gitter.im/repo.svg",
    r"https://gitter.im/python-pillow/Pillow?.*": r"https://app.gitter.im/#/room/#python-pillow_Pillow:gitter.im?.*",
    r"https://pillow.readthedocs.io/?badge=latest": r"https://pillow.readthedocs.io/en/stable/?badge=latest",
    r"https://pillow.readthedocs.io": r"https://pillow.readthedocs.io/en/stable/",
    r"https://tidelift.com/badges/package/pypi/pillow?.*": r"https://img.shields.io/badge/.*",
    r"https://zenodo.org/badge/17549/python-pillow/Pillow.svg": r"https://zenodo.org/badge/doi/[\.0-9]+/zenodo.[0-9]+.svg",
    r"https://zenodo.org/badge/latestdoi/17549/python-pillow/Pillow": r"https://zenodo.org/record/[0-9]+",
}

# sphinx.ext.extlinks
# This config is a dictionary of external sites,
# mapping unique short aliases to a base URL and a prefix.
# https://www.sphinx-doc.org/en/master/usage/extensions/extlinks.html
_repo = "https://github.com/python-pillow/Pillow/"
extlinks = {
    "cve": ("https://www.cve.org/CVERecord?id=CVE-%s", "CVE-%s"),
    "cwe": ("https://cwe.mitre.org/data/definitions/%s.html", "CWE-%s"),
    "issue": (_repo + "issues/%s", "#%s"),
    "pr": (_repo + "pull/%s", "#%s"),
    "pypi": ("https://pypi.org/project/%s/", "%s"),
}

# sphinxext.opengraph
ogp_image = (
    "https://raw.githubusercontent.com/python-pillow/pillow-logo/main/"
    "pillow-logo-dark-text-1280x640.png"
)
ogp_image_alt = "Pillow"<|MERGE_RESOLUTION|>--- conflicted
+++ resolved
@@ -121,11 +121,7 @@
 # generating warnings in “nitpicky mode”. Note that type should include the domain name
 # if present. Example entries would be ('py:func', 'int') or
 # ('envvar', 'LD_LIBRARY_PATH').
-<<<<<<< HEAD
-nitpick_ignore = [("py:class", "_CmsProfileCompatible")]
-=======
-nitpick_ignore = [("py:class", "_io.BytesIO")]
->>>>>>> f30eefaa
+nitpick_ignore = [("py:class", "_io.BytesIO"), ("py:class", "_CmsProfileCompatible")]
 
 
 # -- Options for HTML output ----------------------------------------------
