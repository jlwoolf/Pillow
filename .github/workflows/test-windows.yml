--- conflicted
+++ resolved
@@ -63,16 +63,12 @@
     - name: pip install wheel pytest pytest-cov
       run: python -m pip install wheel pytest pytest-cov
 
-<<<<<<< HEAD
-    - name: Install dependencies
-=======
     # TODO Remove when 3.9-dev includes setuptools 49.3.2+:
     - name: Upgrade setuptools
       if: "contains(matrix.python-version, '3.9-dev')"
       run: python -m pip install -U "setuptools>=49.3.2"
 
-    - name: Prepare dependencies
->>>>>>> a34cc1d6
+    - name: Install dependencies
       run: |
         7z x winbuild\depends\nasm-2.14.02-win64.zip "-o$env:RUNNER_WORKSPACE\"
         Write-Host "::add-path::$env:RUNNER_WORKSPACE\nasm-2.14.02"
