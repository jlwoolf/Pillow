--- conflicted
+++ resolved
@@ -35,11 +35,8 @@
 python3 -m pip install -U pytest-timeout
 python3 -m pip install pyroma
 python3 -m pip install test-image-results
-<<<<<<< HEAD
-=======
 # TODO Remove condition when NumPy supports 3.11
 if ! [ "$GHA_PYTHON_VERSION" == "3.11-dev" ]; then python3 -m pip install numpy ; fi
->>>>>>> 7d5162cb
 
 if [[ $(uname) != CYGWIN* ]]; then
     PYTHONOPTIMIZE=0 python3 -m pip install cffi
