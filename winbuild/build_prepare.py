--- conflicted
+++ resolved
@@ -158,14 +158,8 @@
         "bins": ["cjpeg.exe", "djpeg.exe"],
     },
     "zlib": {
-<<<<<<< HEAD
-        "url": f"https://github.com/zlib-ng/zlib-ng/archive/refs/tags/{V['ZLIBNG']}.zip",
-        "filename": f"zlib-ng-{V['ZLIBNG']}.zip",
-=======
         "url": f"https://github.com/zlib-ng/zlib-ng/archive/refs/tags/{V['ZLIBNG']}.tar.gz",
         "filename": f"zlib-ng-{V['ZLIBNG']}.tar.gz",
-        "dir": f"zlib-ng-{V['ZLIBNG']}",
->>>>>>> 6e45e710
         "license": "LICENSE.md",
         "patch": {
             r"CMakeLists.txt": {
