--- conflicted
+++ resolved
@@ -239,23 +239,16 @@
             else:
                 msg = "Unsupported BMP bitfields layout"
                 raise OSError(msg)
-<<<<<<< HEAD
-        elif file_info["compression"] == self.RAW:
+        elif file_info["compression"] == self.COMPRESSIONS["RAW"]:
             try:
                 if file_info["bits"] == 32 and self.alpha:
                     raw_mode, self._mode = "BGRA", "RGBA"
             except AttributeError:
                 pass
-        elif file_info["compression"] in (self.RLE8, self.RLE4):
-=======
-        elif file_info["compression"] == self.COMPRESSIONS["RAW"]:
-            if file_info["bits"] == 32 and header == 22:  # 32-bit .cur offset
-                raw_mode, self._mode = "BGRA", "RGBA"
         elif file_info["compression"] in (
             self.COMPRESSIONS["RLE8"],
             self.COMPRESSIONS["RLE4"],
         ):
->>>>>>> 011da4b6
             decoder_name = "bmp_rle"
         else:
             msg = f"Unsupported BMP compression ({file_info['compression']})"
