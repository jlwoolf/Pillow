#
# The Python Imaging Library.
# $Id$
#
# BMP file handler
#
# Windows (and OS/2) native bitmap storage format.
#
# history:
# 1995-09-01 fl   Created
# 1996-04-30 fl   Added save
# 1997-08-27 fl   Fixed save of 1-bit images
# 1998-03-06 fl   Load P images as L where possible
# 1998-07-03 fl   Load P images as 1 where possible
# 1998-12-29 fl   Handle small palettes
# 2002-12-30 fl   Fixed load of 1-bit palette images
# 2003-04-21 fl   Fixed load of 1-bit monochrome images
# 2003-04-23 fl   Added limited support for BI_BITFIELDS compression
#
# Copyright (c) 1997-2003 by Secret Labs AB
# Copyright (c) 1995-2003 by Fredrik Lundh
#
# See the README file for information on usage and redistribution.
#


import os

from . import Image, ImageFile, ImagePalette
from ._binary import i16le as i16
from ._binary import i32le as i32
from ._binary import o8
from ._binary import o16le as o16
from ._binary import o32le as o32

#
# --------------------------------------------------------------------
# Read BMP file

BIT2MODE = {
    # bits => mode, rawmode
    1: ("P", "P;1"),
    4: ("P", "P;4"),
    8: ("P", "P"),
    16: ("RGB", "BGR;15"),
    24: ("RGB", "BGR"),
    32: ("RGB", "BGRX"),
}


def _accept(prefix):
    return prefix[:2] == b"BM"


def _dib_accept(prefix):
    return i32(prefix) in [12, 40, 64, 108, 124]


# =============================================================================
# Image plugin for the Windows BMP format.
# =============================================================================
class BmpImageFile(ImageFile.ImageFile):
    """Image plugin for the Windows Bitmap format (BMP)"""

    # ------------------------------------------------------------- Description
    format_description = "Windows Bitmap"
    format = "BMP"

    # -------------------------------------------------- BMP Compression values
    COMPRESSIONS = {"RAW": 0, "RLE8": 1, "RLE4": 2, "BITFIELDS": 3, "JPEG": 4, "PNG": 5}
    for k, v in COMPRESSIONS.items():
        vars()[k] = v

    def _bitmap(self, header=0, offset=0):
        """Read relevant info about the BMP"""
        read, seek = self.fp.read, self.fp.seek
        if header:
            seek(header)
        # read bmp header size @offset 14 (this is part of the header size)
        file_info = {"header_size": i32(read(4)), "direction": -1}

        # -------------------- If requested, read header at a specific position
        # read the rest of the bmp header, without its size
        header_data = ImageFile._safe_read(self.fp, file_info["header_size"] - 4)

        # -------------------------------------------------- IBM OS/2 Bitmap v1
        # ----- This format has different offsets because of width/height types
        if file_info["header_size"] == 12:
            file_info["width"] = i16(header_data, 0)
            file_info["height"] = i16(header_data, 2)
            file_info["planes"] = i16(header_data, 4)
            file_info["bits"] = i16(header_data, 6)
            file_info["compression"] = self.RAW
            file_info["palette_padding"] = 3

        # --------------------------------------------- Windows Bitmap v2 to v5
        # v3, OS/2 v2, v4, v5
        elif file_info["header_size"] in (40, 64, 108, 124):
            file_info["y_flip"] = header_data[7] == 0xFF
            file_info["direction"] = 1 if file_info["y_flip"] else -1
            file_info["width"] = i32(header_data, 0)
            file_info["height"] = (
                i32(header_data, 4)
                if not file_info["y_flip"]
                else 2**32 - i32(header_data, 4)
            )
            file_info["planes"] = i16(header_data, 8)
            file_info["bits"] = i16(header_data, 10)
            file_info["compression"] = i32(header_data, 12)
            # byte size of pixel data
            file_info["data_size"] = i32(header_data, 16)
            file_info["pixels_per_meter"] = (
                i32(header_data, 20),
                i32(header_data, 24),
            )
            file_info["colors"] = i32(header_data, 28)
            file_info["palette_padding"] = 4
            self.info["dpi"] = tuple(x / 39.3701 for x in file_info["pixels_per_meter"])
            if file_info["compression"] == self.BITFIELDS:
                if len(header_data) >= 52:
                    for idx, mask in enumerate(
                        ["r_mask", "g_mask", "b_mask", "a_mask"]
                    ):
                        file_info[mask] = i32(header_data, 36 + idx * 4)
                else:
                    # 40 byte headers only have the three components in the
                    # bitfields masks, ref:
                    # https://msdn.microsoft.com/en-us/library/windows/desktop/dd183376(v=vs.85).aspx
                    # See also
                    # https://github.com/python-pillow/Pillow/issues/1293
                    # There is a 4th component in the RGBQuad, in the alpha
                    # location, but it is listed as a reserved component,
                    # and it is not generally an alpha channel
                    file_info["a_mask"] = 0x0
                    for mask in ["r_mask", "g_mask", "b_mask"]:
                        file_info[mask] = i32(read(4))
                file_info["rgb_mask"] = (
                    file_info["r_mask"],
                    file_info["g_mask"],
                    file_info["b_mask"],
                )
                file_info["rgba_mask"] = (
                    file_info["r_mask"],
                    file_info["g_mask"],
                    file_info["b_mask"],
                    file_info["a_mask"],
                )
        else:
            msg = f"Unsupported BMP header type ({file_info['header_size']})"
            raise OSError(msg)

        # ------------------ Special case : header is reported 40, which
        # ---------------------- is shorter than real size for bpp >= 16
        self._size = file_info["width"], file_info["height"]

        # ------- If color count was not found in the header, compute from bits
        file_info["colors"] = (
            file_info["colors"]
            if file_info.get("colors", 0)
            else (1 << file_info["bits"])
        )
        if offset == 14 + file_info["header_size"] and file_info["bits"] <= 8:
            offset += 4 * file_info["colors"]

        # ---------------------- Check bit depth for unusual unsupported values
        self._mode, raw_mode = BIT2MODE.get(file_info["bits"], (None, None))
        if self.mode is None:
            msg = f"Unsupported BMP pixel depth ({file_info['bits']})"
            raise OSError(msg)

        # ---------------- Process BMP with Bitfields compression (not palette)
        decoder_name = "raw"
        if file_info["compression"] == self.BITFIELDS:
            SUPPORTED = {
                32: [
                    (0xFF0000, 0xFF00, 0xFF, 0x0),
                    (0xFF000000, 0xFF0000, 0xFF00, 0x0),
                    (0xFF000000, 0xFF0000, 0xFF00, 0xFF),
                    (0xFF, 0xFF00, 0xFF0000, 0xFF000000),
                    (0xFF0000, 0xFF00, 0xFF, 0xFF000000),
                    (0x0, 0x0, 0x0, 0x0),
                ],
                24: [(0xFF0000, 0xFF00, 0xFF)],
                16: [(0xF800, 0x7E0, 0x1F), (0x7C00, 0x3E0, 0x1F)],
            }
            MASK_MODES = {
                (32, (0xFF0000, 0xFF00, 0xFF, 0x0)): "BGRX",
                (32, (0xFF000000, 0xFF0000, 0xFF00, 0x0)): "XBGR",
                (32, (0xFF000000, 0xFF0000, 0xFF00, 0xFF)): "ABGR",
                (32, (0xFF, 0xFF00, 0xFF0000, 0xFF000000)): "RGBA",
                (32, (0xFF0000, 0xFF00, 0xFF, 0xFF000000)): "BGRA",
                (32, (0x0, 0x0, 0x0, 0x0)): "BGRA",
                (24, (0xFF0000, 0xFF00, 0xFF)): "BGR",
                (16, (0xF800, 0x7E0, 0x1F)): "BGR;16",
                (16, (0x7C00, 0x3E0, 0x1F)): "BGR;15",
            }
            if file_info["bits"] in SUPPORTED:
                if (
                    file_info["bits"] == 32
                    and file_info["rgba_mask"] in SUPPORTED[file_info["bits"]]
                ):
                    raw_mode = MASK_MODES[(file_info["bits"], file_info["rgba_mask"])]
                    self._mode = "RGBA" if "A" in raw_mode else self.mode
                elif (
                    file_info["bits"] in (24, 16)
                    and file_info["rgb_mask"] in SUPPORTED[file_info["bits"]]
                ):
                    raw_mode = MASK_MODES[(file_info["bits"], file_info["rgb_mask"])]
                else:
                    msg = "Unsupported BMP bitfields layout"
                    raise OSError(msg)
            else:
                msg = "Unsupported BMP bitfields layout"
                raise OSError(msg)
        elif file_info["compression"] == self.RAW:
<<<<<<< HEAD
            try:
                if file_info["bits"] == 32 and self.alpha:
                    raw_mode, self.mode = "BGRA", "RGBA"
            except AttributeError:
                pass
=======
            if file_info["bits"] == 32 and header == 22:  # 32-bit .cur offset
                raw_mode, self._mode = "BGRA", "RGBA"
>>>>>>> 601324bf
        elif file_info["compression"] in (self.RLE8, self.RLE4):
            decoder_name = "bmp_rle"
        else:
            msg = f"Unsupported BMP compression ({file_info['compression']})"
            raise OSError(msg)

        # --------------- Once the header is processed, process the palette/LUT
        if self.mode == "P":  # Paletted for 1, 4 and 8 bit images
            # ---------------------------------------------------- 1-bit images
            if not (0 < file_info["colors"] <= 65536):
                msg = f"Unsupported BMP Palette size ({file_info['colors']})"
                raise OSError(msg)
            else:
                padding = file_info["palette_padding"]
                palette = read(padding * file_info["colors"])
                greyscale = True
                indices = (
                    (0, 255)
                    if file_info["colors"] == 2
                    else list(range(file_info["colors"]))
                )

                # ----------------- Check if greyscale and ignore palette if so
                for ind, val in enumerate(indices):
                    rgb = palette[ind * padding : ind * padding + 3]
                    if rgb != o8(val) * 3:
                        greyscale = False

                # ------- If all colors are grey, white or black, ditch palette
                if greyscale:
                    self._mode = "1" if file_info["colors"] == 2 else "L"
                    raw_mode = self.mode
                else:
                    self._mode = "P"
                    self.palette = ImagePalette.raw(
                        "BGRX" if padding == 4 else "BGR", palette
                    )

        # ---------------------------- Finally set the tile data for the plugin
        self.info["compression"] = file_info["compression"]
        args = [raw_mode]
        if decoder_name == "bmp_rle":
            args.append(file_info["compression"] == self.RLE4)
        else:
            args.append(((file_info["width"] * file_info["bits"] + 31) >> 3) & (~3))
        args.append(file_info["direction"])
        self.tile = [
            (
                decoder_name,
                (0, 0, file_info["width"], file_info["height"]),
                offset or self.fp.tell(),
                tuple(args),
            )
        ]

    def _open(self):
        """Open file, check magic number and read header"""
        # read 14 bytes: magic number, filesize, reserved, header final offset
        head_data = self.fp.read(14)
        # choke if the file does not have the required magic bytes
        if not _accept(head_data):
            msg = "Not a BMP file"
            raise SyntaxError(msg)
        # read the start position of the BMP image data (u32)
        offset = i32(head_data, 10)
        # load bitmap information (offset=raster info)
        self._bitmap(offset=offset)


class BmpRleDecoder(ImageFile.PyDecoder):
    _pulls_fd = True

    def decode(self, buffer):
        rle4 = self.args[1]
        data = bytearray()
        x = 0
        while len(data) < self.state.xsize * self.state.ysize:
            pixels = self.fd.read(1)
            byte = self.fd.read(1)
            if not pixels or not byte:
                break
            num_pixels = pixels[0]
            if num_pixels:
                # encoded mode
                if x + num_pixels > self.state.xsize:
                    # Too much data for row
                    num_pixels = max(0, self.state.xsize - x)
                if rle4:
                    first_pixel = o8(byte[0] >> 4)
                    second_pixel = o8(byte[0] & 0x0F)
                    for index in range(num_pixels):
                        if index % 2 == 0:
                            data += first_pixel
                        else:
                            data += second_pixel
                else:
                    data += byte * num_pixels
                x += num_pixels
            else:
                if byte[0] == 0:
                    # end of line
                    while len(data) % self.state.xsize != 0:
                        data += b"\x00"
                    x = 0
                elif byte[0] == 1:
                    # end of bitmap
                    break
                elif byte[0] == 2:
                    # delta
                    bytes_read = self.fd.read(2)
                    if len(bytes_read) < 2:
                        break
                    right, up = self.fd.read(2)
                    data += b"\x00" * (right + up * self.state.xsize)
                    x = len(data) % self.state.xsize
                else:
                    # absolute mode
                    if rle4:
                        # 2 pixels per byte
                        byte_count = byte[0] // 2
                        bytes_read = self.fd.read(byte_count)
                        for byte_read in bytes_read:
                            data += o8(byte_read >> 4)
                            data += o8(byte_read & 0x0F)
                    else:
                        byte_count = byte[0]
                        bytes_read = self.fd.read(byte_count)
                        data += bytes_read
                    if len(bytes_read) < byte_count:
                        break
                    x += byte[0]

                    # align to 16-bit word boundary
                    if self.fd.tell() % 2 != 0:
                        self.fd.seek(1, os.SEEK_CUR)
        rawmode = "L" if self.mode == "L" else "P"
        self.set_as_raw(bytes(data), (rawmode, 0, self.args[-1]))
        return -1, 0


# =============================================================================
# Image plugin for the DIB format (BMP alias)
# =============================================================================
class DibImageFile(BmpImageFile):
    format = "DIB"
    format_description = "Windows Bitmap"

    def _open(self):
        self._bitmap()


#
# --------------------------------------------------------------------
# Write BMP file


SAVE = {
    "1": ("1", 1, 2),
    "L": ("L", 8, 256),
    "P": ("P", 8, 256),
    "RGB": ("BGR", 24, 0),
    "RGBA": ("BGRA", 32, 0),
}


def _dib_save(im, fp, filename):
    _save(im, fp, filename, False)


def _save(im, fp, filename, bitmap_header=True):
    try:
        rawmode, bits, colors = SAVE[im.mode]
    except KeyError as e:
        msg = f"cannot write mode {im.mode} as BMP"
        raise OSError(msg) from e

    info = im.encoderinfo

    dpi = info.get("dpi", (96, 96))

    # 1 meter == 39.3701 inches
    ppm = tuple(map(lambda x: int(x * 39.3701 + 0.5), dpi))

    stride = ((im.size[0] * bits + 7) // 8 + 3) & (~3)
    header = 40  # or 64 for OS/2 version 2
    image = stride * im.size[1]

    if im.mode == "1":
        palette = b"".join(o8(i) * 4 for i in (0, 255))
    elif im.mode == "L":
        palette = b"".join(o8(i) * 4 for i in range(256))
    elif im.mode == "P":
        palette = im.im.getpalette("RGB", "BGRX")
        colors = len(palette) // 4
    else:
        palette = None

    # bitmap header
    if bitmap_header:
        offset = 14 + header + colors * 4
        file_size = offset + image
        if file_size > 2**32 - 1:
            msg = "File size is too large for the BMP format"
            raise ValueError(msg)
        fp.write(
            b"BM"  # file type (magic)
            + o32(file_size)  # file size
            + o32(0)  # reserved
            + o32(offset)  # image data offset
        )

    # bitmap info header
    fp.write(
        o32(header)  # info header size
        + o32(im.size[0])  # width
        + o32(im.size[1])  # height
        + o16(1)  # planes
        + o16(bits)  # depth
        + o32(0)  # compression (0=uncompressed)
        + o32(image)  # size of bitmap
        + o32(ppm[0])  # resolution
        + o32(ppm[1])  # resolution
        + o32(colors)  # colors used
        + o32(colors)  # colors important
    )

    fp.write(b"\0" * (header - 40))  # padding (for OS/2 format)

    if palette:
        fp.write(palette)

    ImageFile._save(im, fp, [("raw", (0, 0) + im.size, 0, (rawmode, stride, -1))])


#
# --------------------------------------------------------------------
# Registry


Image.register_open(BmpImageFile.format, BmpImageFile, _accept)
Image.register_save(BmpImageFile.format, _save)

Image.register_extension(BmpImageFile.format, ".bmp")

Image.register_mime(BmpImageFile.format, "image/bmp")

Image.register_decoder("bmp_rle", BmpRleDecoder)

Image.register_open(DibImageFile.format, DibImageFile, _dib_accept)
Image.register_save(DibImageFile.format, _dib_save)

Image.register_extension(DibImageFile.format, ".dib")

Image.register_mime(DibImageFile.format, "image/bmp")<|MERGE_RESOLUTION|>--- conflicted
+++ resolved
@@ -213,16 +213,11 @@
                 msg = "Unsupported BMP bitfields layout"
                 raise OSError(msg)
         elif file_info["compression"] == self.RAW:
-<<<<<<< HEAD
             try:
                 if file_info["bits"] == 32 and self.alpha:
-                    raw_mode, self.mode = "BGRA", "RGBA"
+                    raw_mode, self._mode = "BGRA", "RGBA"
             except AttributeError:
                 pass
-=======
-            if file_info["bits"] == 32 and header == 22:  # 32-bit .cur offset
-                raw_mode, self._mode = "BGRA", "RGBA"
->>>>>>> 601324bf
         elif file_info["compression"] in (self.RLE8, self.RLE4):
             decoder_name = "bmp_rle"
         else:
