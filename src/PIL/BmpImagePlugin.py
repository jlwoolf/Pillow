#
# The Python Imaging Library.
# $Id$
#
# BMP file handler
#
# Windows (and OS/2) native bitmap storage format.
#
# history:
# 1995-09-01 fl   Created
# 1996-04-30 fl   Added save
# 1997-08-27 fl   Fixed save of 1-bit images
# 1998-03-06 fl   Load P images as L where possible
# 1998-07-03 fl   Load P images as 1 where possible
# 1998-12-29 fl   Handle small palettes
# 2002-12-30 fl   Fixed load of 1-bit palette images
# 2003-04-21 fl   Fixed load of 1-bit monochrome images
# 2003-04-23 fl   Added limited support for BI_BITFIELDS compression
#
# Copyright (c) 1997-2003 by Secret Labs AB
# Copyright (c) 1995-2003 by Fredrik Lundh
#
# See the README file for information on usage and redistribution.
#
from __future__ import annotations

import os
from typing import IO, Any

from . import Image, ImageFile, ImagePalette
from ._binary import i16le as i16
from ._binary import i32le as i32
from ._binary import o8
from ._binary import o16le as o16
from ._binary import o32le as o32

#
# --------------------------------------------------------------------
# Read BMP file

BIT2MODE = {
    # bits => mode, rawmode
    1: ("P", "P;1"),
    4: ("P", "P;4"),
    8: ("P", "P"),
    16: ("RGB", "BGR;15"),
    24: ("RGB", "BGR"),
    32: ("RGB", "BGRX"),
}

USE_RAW_ALPHA = False


def _accept(prefix: bytes) -> bool:
    return prefix.startswith(b"BM")


def _dib_accept(prefix: bytes) -> bool:
    return i32(prefix) in [12, 40, 52, 56, 64, 108, 124]


# =============================================================================
# Image plugin for the Windows BMP format.
# =============================================================================
class BmpImageFile(ImageFile.ImageFile):
    """Image plugin for the Windows Bitmap format (BMP)"""

    # ------------------------------------------------------------- Description
    format_description = "Windows Bitmap"
    format = "BMP"

    # -------------------------------------------------- BMP Compression values
    COMPRESSIONS = {"RAW": 0, "RLE8": 1, "RLE4": 2, "BITFIELDS": 3, "JPEG": 4, "PNG": 5}
    for k, v in COMPRESSIONS.items():
        vars()[k] = v

    def _bitmap(self, header: int = 0, offset: int = 0) -> None:
        """Read relevant info about the BMP"""
        read, seek = self.fp.read, self.fp.seek
        if header:
            seek(header)
        # read bmp header size @offset 14 (this is part of the header size)
        file_info: dict[str, bool | int | tuple[int, ...]] = {
            "header_size": i32(read(4)),
            "direction": -1,
        }

        # -------------------- If requested, read header at a specific position
        # read the rest of the bmp header, without its size
        assert isinstance(file_info["header_size"], int)
        header_data = ImageFile._safe_read(self.fp, file_info["header_size"] - 4)

        # ------------------------------- Windows Bitmap v2, IBM OS/2 Bitmap v1
        # ----- This format has different offsets because of width/height types
        # 12: BITMAPCOREHEADER/OS21XBITMAPHEADER
        if file_info["header_size"] == 12:
            file_info["width"] = i16(header_data, 0)
            file_info["height"] = i16(header_data, 2)
            file_info["planes"] = i16(header_data, 4)
            file_info["bits"] = i16(header_data, 6)
            file_info["compression"] = self.COMPRESSIONS["RAW"]
            file_info["palette_padding"] = 3

        # --------------------------------------------- Windows Bitmap v3 to v5
        #  40: BITMAPINFOHEADER
        #  52: BITMAPV2HEADER
        #  56: BITMAPV3HEADER
        #  64: BITMAPCOREHEADER2/OS22XBITMAPHEADER
        # 108: BITMAPV4HEADER
        # 124: BITMAPV5HEADER
        elif file_info["header_size"] in (40, 52, 56, 64, 108, 124):
            file_info["y_flip"] = header_data[7] == 0xFF
            file_info["direction"] = 1 if file_info["y_flip"] else -1
            file_info["width"] = i32(header_data, 0)
            file_info["height"] = (
                i32(header_data, 4)
                if not file_info["y_flip"]
                else 2**32 - i32(header_data, 4)
            )
            file_info["planes"] = i16(header_data, 8)
            file_info["bits"] = i16(header_data, 10)
            file_info["compression"] = i32(header_data, 12)
            # byte size of pixel data
            file_info["data_size"] = i32(header_data, 16)
            file_info["pixels_per_meter"] = (
                i32(header_data, 20),
                i32(header_data, 24),
            )
            file_info["colors"] = i32(header_data, 28)
            file_info["palette_padding"] = 4
            assert isinstance(file_info["pixels_per_meter"], tuple)
            self.info["dpi"] = tuple(x / 39.3701 for x in file_info["pixels_per_meter"])
            if file_info["compression"] == self.COMPRESSIONS["BITFIELDS"]:
                masks = ["r_mask", "g_mask", "b_mask"]
                if len(header_data) >= 48:
                    if len(header_data) >= 52:
                        masks.append("a_mask")
                    else:
                        file_info["a_mask"] = 0x0
                    for idx, mask in enumerate(masks):
                        file_info[mask] = i32(header_data, 36 + idx * 4)
                else:
                    # 40 byte headers only have the three components in the
                    # bitfields masks, ref:
                    # https://msdn.microsoft.com/en-us/library/windows/desktop/dd183376(v=vs.85).aspx
                    # See also
                    # https://github.com/python-pillow/Pillow/issues/1293
                    # There is a 4th component in the RGBQuad, in the alpha
                    # location, but it is listed as a reserved component,
                    # and it is not generally an alpha channel
                    file_info["a_mask"] = 0x0
                    for mask in masks:
                        file_info[mask] = i32(read(4))
                assert isinstance(file_info["r_mask"], int)
                assert isinstance(file_info["g_mask"], int)
                assert isinstance(file_info["b_mask"], int)
                assert isinstance(file_info["a_mask"], int)
                file_info["rgb_mask"] = (
                    file_info["r_mask"],
                    file_info["g_mask"],
                    file_info["b_mask"],
                )
                file_info["rgba_mask"] = (
                    file_info["r_mask"],
                    file_info["g_mask"],
                    file_info["b_mask"],
                    file_info["a_mask"],
                )
        else:
            msg = f"Unsupported BMP header type ({file_info['header_size']})"
            raise OSError(msg)

        # ------------------ Special case : header is reported 40, which
        # ---------------------- is shorter than real size for bpp >= 16
        assert isinstance(file_info["width"], int)
        assert isinstance(file_info["height"], int)
        self._size = file_info["width"], file_info["height"]

        # ------- If color count was not found in the header, compute from bits
        assert isinstance(file_info["bits"], int)
        file_info["colors"] = (
            file_info["colors"]
            if file_info.get("colors", 0)
            else (1 << file_info["bits"])
        )
        assert isinstance(file_info["colors"], int)
        if offset == 14 + file_info["header_size"] and file_info["bits"] <= 8:
            offset += 4 * file_info["colors"]

        # ---------------------- Check bit depth for unusual unsupported values
        self._mode, raw_mode = BIT2MODE.get(file_info["bits"], ("", ""))
        if not self.mode:
            msg = f"Unsupported BMP pixel depth ({file_info['bits']})"
            raise OSError(msg)

        # ---------------- Process BMP with Bitfields compression (not palette)
        decoder_name = "raw"
        if file_info["compression"] == self.COMPRESSIONS["BITFIELDS"]:
            SUPPORTED: dict[int, list[tuple[int, ...]]] = {
                32: [
                    (0xFF0000, 0xFF00, 0xFF, 0x0),
                    (0xFF000000, 0xFF0000, 0xFF00, 0x0),
                    (0xFF000000, 0xFF00, 0xFF, 0x0),
                    (0xFF000000, 0xFF0000, 0xFF00, 0xFF),
                    (0xFF, 0xFF00, 0xFF0000, 0xFF000000),
                    (0xFF0000, 0xFF00, 0xFF, 0xFF000000),
                    (0xFF000000, 0xFF00, 0xFF, 0xFF0000),
                    (0x0, 0x0, 0x0, 0x0),
                ],
                24: [(0xFF0000, 0xFF00, 0xFF)],
                16: [(0xF800, 0x7E0, 0x1F), (0x7C00, 0x3E0, 0x1F)],
            }
            MASK_MODES = {
                (32, (0xFF0000, 0xFF00, 0xFF, 0x0)): "BGRX",
                (32, (0xFF000000, 0xFF0000, 0xFF00, 0x0)): "XBGR",
                (32, (0xFF000000, 0xFF00, 0xFF, 0x0)): "BGXR",
                (32, (0xFF000000, 0xFF0000, 0xFF00, 0xFF)): "ABGR",
                (32, (0xFF, 0xFF00, 0xFF0000, 0xFF000000)): "RGBA",
                (32, (0xFF0000, 0xFF00, 0xFF, 0xFF000000)): "BGRA",
                (32, (0xFF000000, 0xFF00, 0xFF, 0xFF0000)): "BGAR",
                (32, (0x0, 0x0, 0x0, 0x0)): "BGRA",
                (24, (0xFF0000, 0xFF00, 0xFF)): "BGR",
                (16, (0xF800, 0x7E0, 0x1F)): "BGR;16",
                (16, (0x7C00, 0x3E0, 0x1F)): "BGR;15",
            }
            if file_info["bits"] in SUPPORTED:
                if (
                    file_info["bits"] == 32
                    and file_info["rgba_mask"] in SUPPORTED[file_info["bits"]]
                ):
                    assert isinstance(file_info["rgba_mask"], tuple)
                    raw_mode = MASK_MODES[(file_info["bits"], file_info["rgba_mask"])]
                    self._mode = "RGBA" if "A" in raw_mode else self.mode
                elif (
                    file_info["bits"] in (24, 16)
                    and file_info["rgb_mask"] in SUPPORTED[file_info["bits"]]
                ):
                    assert isinstance(file_info["rgb_mask"], tuple)
                    raw_mode = MASK_MODES[(file_info["bits"], file_info["rgb_mask"])]
                else:
                    msg = "Unsupported BMP bitfields layout"
                    raise OSError(msg)
            else:
                msg = "Unsupported BMP bitfields layout"
                raise OSError(msg)
        elif file_info["compression"] == self.COMPRESSIONS["RAW"]:
<<<<<<< HEAD
            try:
                if file_info["bits"] == 32 and self.alpha:
                    raw_mode, self._mode = "BGRA", "RGBA"
            except AttributeError:
                pass
=======
            if file_info["bits"] == 32 and (
                header == 22 or USE_RAW_ALPHA  # 32-bit .cur offset
            ):
                raw_mode, self._mode = "BGRA", "RGBA"
>>>>>>> 58e48745
        elif file_info["compression"] in (
            self.COMPRESSIONS["RLE8"],
            self.COMPRESSIONS["RLE4"],
        ):
            decoder_name = "bmp_rle"
        else:
            msg = f"Unsupported BMP compression ({file_info['compression']})"
            raise OSError(msg)

        # --------------- Once the header is processed, process the palette/LUT
        if self.mode == "P":  # Paletted for 1, 4 and 8 bit images
            # ---------------------------------------------------- 1-bit images
            if not (0 < file_info["colors"] <= 65536):
                msg = f"Unsupported BMP Palette size ({file_info['colors']})"
                raise OSError(msg)
            else:
                assert isinstance(file_info["palette_padding"], int)
                padding = file_info["palette_padding"]
                palette = read(padding * file_info["colors"])
                grayscale = True
                indices = (
                    (0, 255)
                    if file_info["colors"] == 2
                    else list(range(file_info["colors"]))
                )

                # ----------------- Check if grayscale and ignore palette if so
                for ind, val in enumerate(indices):
                    rgb = palette[ind * padding : ind * padding + 3]
                    if rgb != o8(val) * 3:
                        grayscale = False

                # ------- If all colors are gray, white or black, ditch palette
                if grayscale:
                    self._mode = "1" if file_info["colors"] == 2 else "L"
                    raw_mode = self.mode
                else:
                    self._mode = "P"
                    self.palette = ImagePalette.raw(
                        "BGRX" if padding == 4 else "BGR", palette
                    )

        # ---------------------------- Finally set the tile data for the plugin
        self.info["compression"] = file_info["compression"]
        args: list[Any] = [raw_mode]
        if decoder_name == "bmp_rle":
            args.append(file_info["compression"] == self.COMPRESSIONS["RLE4"])
        else:
            assert isinstance(file_info["width"], int)
            args.append(((file_info["width"] * file_info["bits"] + 31) >> 3) & (~3))
        args.append(file_info["direction"])
        self.tile = [
            ImageFile._Tile(
                decoder_name,
                (0, 0, file_info["width"], file_info["height"]),
                offset or self.fp.tell(),
                tuple(args),
            )
        ]

    def _open(self) -> None:
        """Open file, check magic number and read header"""
        # read 14 bytes: magic number, filesize, reserved, header final offset
        head_data = self.fp.read(14)
        # choke if the file does not have the required magic bytes
        if not _accept(head_data):
            msg = "Not a BMP file"
            raise SyntaxError(msg)
        # read the start position of the BMP image data (u32)
        offset = i32(head_data, 10)
        # load bitmap information (offset=raster info)
        self._bitmap(offset=offset)


class BmpRleDecoder(ImageFile.PyDecoder):
    _pulls_fd = True

    def decode(self, buffer: bytes | Image.SupportsArrayInterface) -> tuple[int, int]:
        assert self.fd is not None
        rle4 = self.args[1]
        data = bytearray()
        x = 0
        dest_length = self.state.xsize * self.state.ysize
        while len(data) < dest_length:
            pixels = self.fd.read(1)
            byte = self.fd.read(1)
            if not pixels or not byte:
                break
            num_pixels = pixels[0]
            if num_pixels:
                # encoded mode
                if x + num_pixels > self.state.xsize:
                    # Too much data for row
                    num_pixels = max(0, self.state.xsize - x)
                if rle4:
                    first_pixel = o8(byte[0] >> 4)
                    second_pixel = o8(byte[0] & 0x0F)
                    for index in range(num_pixels):
                        if index % 2 == 0:
                            data += first_pixel
                        else:
                            data += second_pixel
                else:
                    data += byte * num_pixels
                x += num_pixels
            else:
                if byte[0] == 0:
                    # end of line
                    while len(data) % self.state.xsize != 0:
                        data += b"\x00"
                    x = 0
                elif byte[0] == 1:
                    # end of bitmap
                    break
                elif byte[0] == 2:
                    # delta
                    bytes_read = self.fd.read(2)
                    if len(bytes_read) < 2:
                        break
                    right, up = self.fd.read(2)
                    data += b"\x00" * (right + up * self.state.xsize)
                    x = len(data) % self.state.xsize
                else:
                    # absolute mode
                    if rle4:
                        # 2 pixels per byte
                        byte_count = byte[0] // 2
                        bytes_read = self.fd.read(byte_count)
                        for byte_read in bytes_read:
                            data += o8(byte_read >> 4)
                            data += o8(byte_read & 0x0F)
                    else:
                        byte_count = byte[0]
                        bytes_read = self.fd.read(byte_count)
                        data += bytes_read
                    if len(bytes_read) < byte_count:
                        break
                    x += byte[0]

                    # align to 16-bit word boundary
                    if self.fd.tell() % 2 != 0:
                        self.fd.seek(1, os.SEEK_CUR)
        rawmode = "L" if self.mode == "L" else "P"
        self.set_as_raw(bytes(data), rawmode, (0, self.args[-1]))
        return -1, 0


# =============================================================================
# Image plugin for the DIB format (BMP alias)
# =============================================================================
class DibImageFile(BmpImageFile):
    format = "DIB"
    format_description = "Windows Bitmap"

    def _open(self) -> None:
        self._bitmap()


#
# --------------------------------------------------------------------
# Write BMP file


SAVE = {
    "1": ("1", 1, 2),
    "L": ("L", 8, 256),
    "P": ("P", 8, 256),
    "RGB": ("BGR", 24, 0),
    "RGBA": ("BGRA", 32, 0),
}


def _dib_save(im: Image.Image, fp: IO[bytes], filename: str | bytes) -> None:
    _save(im, fp, filename, False)


def _save(
    im: Image.Image, fp: IO[bytes], filename: str | bytes, bitmap_header: bool = True
) -> None:
    try:
        rawmode, bits, colors = SAVE[im.mode]
    except KeyError as e:
        msg = f"cannot write mode {im.mode} as BMP"
        raise OSError(msg) from e

    info = im.encoderinfo

    dpi = info.get("dpi", (96, 96))

    # 1 meter == 39.3701 inches
    ppm = tuple(int(x * 39.3701 + 0.5) for x in dpi)

    stride = ((im.size[0] * bits + 7) // 8 + 3) & (~3)
    header = 40  # or 64 for OS/2 version 2
    image = stride * im.size[1]

    if im.mode == "1":
        palette = b"".join(o8(i) * 4 for i in (0, 255))
    elif im.mode == "L":
        palette = b"".join(o8(i) * 4 for i in range(256))
    elif im.mode == "P":
        palette = im.im.getpalette("RGB", "BGRX")
        colors = len(palette) // 4
    else:
        palette = None

    # bitmap header
    if bitmap_header:
        offset = 14 + header + colors * 4
        file_size = offset + image
        if file_size > 2**32 - 1:
            msg = "File size is too large for the BMP format"
            raise ValueError(msg)
        fp.write(
            b"BM"  # file type (magic)
            + o32(file_size)  # file size
            + o32(0)  # reserved
            + o32(offset)  # image data offset
        )

    # bitmap info header
    fp.write(
        o32(header)  # info header size
        + o32(im.size[0])  # width
        + o32(im.size[1])  # height
        + o16(1)  # planes
        + o16(bits)  # depth
        + o32(0)  # compression (0=uncompressed)
        + o32(image)  # size of bitmap
        + o32(ppm[0])  # resolution
        + o32(ppm[1])  # resolution
        + o32(colors)  # colors used
        + o32(colors)  # colors important
    )

    fp.write(b"\0" * (header - 40))  # padding (for OS/2 format)

    if palette:
        fp.write(palette)

    ImageFile._save(
        im, fp, [ImageFile._Tile("raw", (0, 0) + im.size, 0, (rawmode, stride, -1))]
    )


#
# --------------------------------------------------------------------
# Registry


Image.register_open(BmpImageFile.format, BmpImageFile, _accept)
Image.register_save(BmpImageFile.format, _save)

Image.register_extension(BmpImageFile.format, ".bmp")

Image.register_mime(BmpImageFile.format, "image/bmp")

Image.register_decoder("bmp_rle", BmpRleDecoder)

Image.register_open(DibImageFile.format, DibImageFile, _dib_accept)
Image.register_save(DibImageFile.format, _dib_save)

Image.register_extension(DibImageFile.format, ".dib")

Image.register_mime(DibImageFile.format, "image/bmp")<|MERGE_RESOLUTION|>--- conflicted
+++ resolved
@@ -244,18 +244,8 @@
                 msg = "Unsupported BMP bitfields layout"
                 raise OSError(msg)
         elif file_info["compression"] == self.COMPRESSIONS["RAW"]:
-<<<<<<< HEAD
-            try:
-                if file_info["bits"] == 32 and self.alpha:
-                    raw_mode, self._mode = "BGRA", "RGBA"
-            except AttributeError:
-                pass
-=======
-            if file_info["bits"] == 32 and (
-                header == 22 or USE_RAW_ALPHA  # 32-bit .cur offset
-            ):
+            if file_info["bits"] == 32 and (USE_RAW_ALPHA or hasattr(self, "alpha")):
                 raw_mode, self._mode = "BGRA", "RGBA"
->>>>>>> 58e48745
         elif file_info["compression"] in (
             self.COMPRESSIONS["RLE8"],
             self.COMPRESSIONS["RLE4"],
