--- conflicted
+++ resolved
@@ -1663,10 +1663,14 @@
         legacy_ifd = im.tag.to_v2()
 
     supplied_tags = {**legacy_ifd, **getattr(im, "tag_v2", {})}
-    if SAMPLEFORMAT in supplied_tags:
-        # SAMPLEFORMAT is determined by the image format and should not be copied
-        # from legacy_ifd.
-        del supplied_tags[SAMPLEFORMAT]
+    for tag in (
+        # IFD offset that may not be correct in the saved image
+        EXIFIFD,
+        # Determined by the image format and should not be copied from legacy_ifd.
+        SAMPLEFORMAT,
+    ):
+        if tag in supplied_tags:
+            del supplied_tags[tag]
 
     # additions written by Greg Couch, gregc@cgl.ucsf.edu
     # inspired by image-sig posting from Kevin Cazabon, kcazabon@home.com
@@ -1828,23 +1832,6 @@
         # Merge the ones that we have with (optional) more bits from
         # the original file, e.g x,y resolution so that we can
         # save(load('')) == original file.
-<<<<<<< HEAD
-        legacy_ifd = {}
-        if hasattr(im, "tag"):
-            legacy_ifd = im.tag.to_v2()
-
-        supplied_tags = {**getattr(im, "tag_v2", {}), **legacy_ifd}
-        for tag in (
-            # IFD offset that may not be correct in the saved image
-            EXIFIFD,
-            # Determined by the image format and should not be copied from legacy_ifd.
-            SAMPLEFORMAT,
-        ):
-            if tag in supplied_tags:
-                del supplied_tags[tag]
-
-=======
->>>>>>> e7c1da3c
         for tag, value in itertools.chain(ifd.items(), supplied_tags.items()):
             # Libtiff can only process certain core items without adding
             # them to the custom dictionary.
