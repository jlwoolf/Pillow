--- conflicted
+++ resolved
@@ -4108,15 +4108,10 @@
                         self._ifds[tag] = makernote
                 else:
                     # Interop
-<<<<<<< HEAD
-                    self._ifds[tag] = self._get_ifd_dict(tag_data, tag)
-        ifd = self._ifds.setdefault(tag, {})
-=======
                     ifd = self._get_ifd_dict(tag_data, tag)
                     if ifd is not None:
                         self._ifds[tag] = ifd
-        ifd = self._ifds.get(tag, {})
->>>>>>> 4721c31b
+        ifd = self._ifds.setdefault(tag, {})
         if tag == ExifTags.IFD.Exif and self._hidden_data:
             ifd = {
                 k: v
