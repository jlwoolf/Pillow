#
# The Python Imaging Library.
# $Id$
#
# the Image class wrapper
#
# partial release history:
# 1995-09-09 fl   Created
# 1996-03-11 fl   PIL release 0.0 (proof of concept)
# 1996-04-30 fl   PIL release 0.1b1
# 1999-07-28 fl   PIL release 1.0 final
# 2000-06-07 fl   PIL release 1.1
# 2000-10-20 fl   PIL release 1.1.1
# 2001-05-07 fl   PIL release 1.1.2
# 2002-03-15 fl   PIL release 1.1.3
# 2003-05-10 fl   PIL release 1.1.4
# 2005-03-28 fl   PIL release 1.1.5
# 2006-12-02 fl   PIL release 1.1.6
# 2009-11-15 fl   PIL release 1.1.7
#
# Copyright (c) 1997-2009 by Secret Labs AB.  All rights reserved.
# Copyright (c) 1995-2009 by Fredrik Lundh.
#
# See the README file for information on usage and redistribution.
#

import atexit
import builtins
import io
import logging
import math
import numbers
import os
import struct
import sys
import tempfile
import warnings
from collections.abc import Callable, MutableMapping
from pathlib import Path

# VERSION was removed in Pillow 6.0.0.
# PILLOW_VERSION was removed in Pillow 7.0.0.
# Use __version__ instead.
from . import ImageMode, TiffTags, UnidentifiedImageError, __version__, _plugins
from ._binary import i8, i32le
from ._util import deferred_error, isPath

logger = logging.getLogger(__name__)


class DecompressionBombWarning(RuntimeWarning):
    pass


class DecompressionBombError(Exception):
    pass


# Limit to around a quarter gigabyte for a 24 bit (3 bpp) image
MAX_IMAGE_PIXELS = int(1024 * 1024 * 1024 // 4 // 3)


try:
    # If the _imaging C module is not present, Pillow will not load.
    # Note that other modules should not refer to _imaging directly;
    # import Image and use the Image.core variable instead.
    # Also note that Image.core is not a publicly documented interface,
    # and should be considered private and subject to change.
    from . import _imaging as core

    if __version__ != getattr(core, "PILLOW_VERSION", None):
        raise ImportError(
            "The _imaging extension was built for another version of Pillow or PIL:\n"
            "Core version: %s\n"
            "Pillow version: %s" % (getattr(core, "PILLOW_VERSION", None), __version__)
        )

except ImportError as v:
    core = deferred_error(ImportError("The _imaging C module is not installed."))
    # Explanations for ways that we know we might have an import error
    if str(v).startswith("Module use of python"):
        # The _imaging C module is present, but not compiled for
        # the right version (windows only).  Print a warning, if
        # possible.
        warnings.warn(
            "The _imaging extension was built for another version of Python.",
            RuntimeWarning,
        )
    elif str(v).startswith("The _imaging extension"):
        warnings.warn(str(v), RuntimeWarning)
    # Fail here anyway. Don't let people run with a mostly broken Pillow.
    # see docs/porting.rst
    raise


# works everywhere, win for pypy, not cpython
USE_CFFI_ACCESS = hasattr(sys, "pypy_version_info")
try:
    import cffi
except ImportError:
    cffi = None


def isImageType(t):
    """
    Checks if an object is an image object.

    .. warning::

       This function is for internal use only.

    :param t: object to check if it's an image
    :returns: True if the object is an image
    """
    return hasattr(t, "im")


#
# Constants

NONE = 0

# transpose
FLIP_LEFT_RIGHT = 0
FLIP_TOP_BOTTOM = 1
ROTATE_90 = 2
ROTATE_180 = 3
ROTATE_270 = 4
TRANSPOSE = 5
TRANSVERSE = 6

# transforms (also defined in Imaging.h)
AFFINE = 0
EXTENT = 1
PERSPECTIVE = 2
QUAD = 3
MESH = 4

# resampling filters (also defined in Imaging.h)
NEAREST = NONE = 0
BOX = 4
BILINEAR = LINEAR = 2
HAMMING = 5
BICUBIC = CUBIC = 3
LANCZOS = ANTIALIAS = 1

# dithers
NEAREST = NONE = 0
ORDERED = 1  # Not yet implemented
RASTERIZE = 2  # Not yet implemented
FLOYDSTEINBERG = 3  # default

# palettes/quantizers
WEB = 0
ADAPTIVE = 1

MEDIANCUT = 0
MAXCOVERAGE = 1
FASTOCTREE = 2
LIBIMAGEQUANT = 3

# categories
NORMAL = 0
SEQUENCE = 1
CONTAINER = 2

if hasattr(core, "DEFAULT_STRATEGY"):
    DEFAULT_STRATEGY = core.DEFAULT_STRATEGY
    FILTERED = core.FILTERED
    HUFFMAN_ONLY = core.HUFFMAN_ONLY
    RLE = core.RLE
    FIXED = core.FIXED


# --------------------------------------------------------------------
# Registries

ID = []
OPEN = {}
MIME = {}
SAVE = {}
SAVE_ALL = {}
EXTENSION = {}
DECODERS = {}
ENCODERS = {}

# --------------------------------------------------------------------
# Modes supported by this version

_MODEINFO = {
    # NOTE: this table will be removed in future versions.  use
    # getmode* functions or ImageMode descriptors instead.
    # official modes
    "1": ("L", "L", ("1",)),
    "L": ("L", "L", ("L",)),
    "I": ("L", "I", ("I",)),
    "F": ("L", "F", ("F",)),
    "P": ("P", "L", ("P",)),
    "RGB": ("RGB", "L", ("R", "G", "B")),
    "RGBX": ("RGB", "L", ("R", "G", "B", "X")),
    "RGBA": ("RGB", "L", ("R", "G", "B", "A")),
    "CMYK": ("RGB", "L", ("C", "M", "Y", "K")),
    "YCbCr": ("RGB", "L", ("Y", "Cb", "Cr")),
    "LAB": ("RGB", "L", ("L", "A", "B")),
    "HSV": ("RGB", "L", ("H", "S", "V")),
    # Experimental modes include I;16, I;16L, I;16B, RGBa, BGR;15, and
    # BGR;24.  Use these modes only if you know exactly what you're
    # doing...
}

if sys.byteorder == "little":
    _ENDIAN = "<"
else:
    _ENDIAN = ">"

_MODE_CONV = {
    # official modes
    "1": ("|b1", None),  # Bits need to be extended to bytes
    "L": ("|u1", None),
    "LA": ("|u1", 2),
    "I": (_ENDIAN + "i4", None),
    "F": (_ENDIAN + "f4", None),
    "P": ("|u1", None),
    "RGB": ("|u1", 3),
    "RGBX": ("|u1", 4),
    "RGBA": ("|u1", 4),
    "CMYK": ("|u1", 4),
    "YCbCr": ("|u1", 3),
    "LAB": ("|u1", 3),  # UNDONE - unsigned |u1i1i1
    "HSV": ("|u1", 3),
    # I;16 == I;16L, and I;32 == I;32L
    "I;16": ("<u2", None),
    "I;16B": (">u2", None),
    "I;16L": ("<u2", None),
    "I;16S": ("<i2", None),
    "I;16BS": (">i2", None),
    "I;16LS": ("<i2", None),
    "I;32": ("<u4", None),
    "I;32B": (">u4", None),
    "I;32L": ("<u4", None),
    "I;32S": ("<i4", None),
    "I;32BS": (">i4", None),
    "I;32LS": ("<i4", None),
}


def _conv_type_shape(im):
    typ, extra = _MODE_CONV[im.mode]
    if extra is None:
        return (im.size[1], im.size[0]), typ
    else:
        return (im.size[1], im.size[0], extra), typ


MODES = sorted(_MODEINFO)

# raw modes that may be memory mapped.  NOTE: if you change this, you
# may have to modify the stride calculation in map.c too!
_MAPMODES = ("L", "P", "RGBX", "RGBA", "CMYK", "I;16", "I;16L", "I;16B")


def getmodebase(mode):
    """
    Gets the "base" mode for given mode.  This function returns "L" for
    images that contain grayscale data, and "RGB" for images that
    contain color data.

    :param mode: Input mode.
    :returns: "L" or "RGB".
    :exception KeyError: If the input mode was not a standard mode.
    """
    return ImageMode.getmode(mode).basemode


def getmodetype(mode):
    """
    Gets the storage type mode.  Given a mode, this function returns a
    single-layer mode suitable for storing individual bands.

    :param mode: Input mode.
    :returns: "L", "I", or "F".
    :exception KeyError: If the input mode was not a standard mode.
    """
    return ImageMode.getmode(mode).basetype


def getmodebandnames(mode):
    """
    Gets a list of individual band names.  Given a mode, this function returns
    a tuple containing the names of individual bands (use
    :py:method:`~PIL.Image.getmodetype` to get the mode used to store each
    individual band.

    :param mode: Input mode.
    :returns: A tuple containing band names.  The length of the tuple
        gives the number of bands in an image of the given mode.
    :exception KeyError: If the input mode was not a standard mode.
    """
    return ImageMode.getmode(mode).bands


def getmodebands(mode):
    """
    Gets the number of individual bands for this mode.

    :param mode: Input mode.
    :returns: The number of bands in this mode.
    :exception KeyError: If the input mode was not a standard mode.
    """
    return len(ImageMode.getmode(mode).bands)


# --------------------------------------------------------------------
# Helpers

_initialized = 0


def preinit():
    """Explicitly load standard file format drivers."""

    global _initialized
    if _initialized >= 1:
        return

    try:
        from . import BmpImagePlugin

        assert BmpImagePlugin
    except ImportError:
        pass
    try:
        from . import GifImagePlugin

        assert GifImagePlugin
    except ImportError:
        pass
    try:
        from . import JpegImagePlugin

        assert JpegImagePlugin
    except ImportError:
        pass
    try:
        from . import PpmImagePlugin

        assert PpmImagePlugin
    except ImportError:
        pass
    try:
        from . import PngImagePlugin

        assert PngImagePlugin
    except ImportError:
        pass
    # try:
    #     import TiffImagePlugin
    #     assert TiffImagePlugin
    # except ImportError:
    #     pass

    _initialized = 1


def init():
    """
    Explicitly initializes the Python Imaging Library. This function
    loads all available file format drivers.
    """

    global _initialized
    if _initialized >= 2:
        return 0

    for plugin in _plugins:
        try:
            logger.debug("Importing %s", plugin)
            __import__("PIL.%s" % plugin, globals(), locals(), [])
        except ImportError as e:
            logger.debug("Image: failed to import %s: %s", plugin, e)

    if OPEN or SAVE:
        _initialized = 2
        return 1


# --------------------------------------------------------------------
# Codec factories (used by tobytes/frombytes and ImageFile.load)


def _getdecoder(mode, decoder_name, args, extra=()):

    # tweak arguments
    if args is None:
        args = ()
    elif not isinstance(args, tuple):
        args = (args,)

    try:
        decoder = DECODERS[decoder_name]
        return decoder(mode, *args + extra)
    except KeyError:
        pass
    try:
        # get decoder
        decoder = getattr(core, decoder_name + "_decoder")
        return decoder(mode, *args + extra)
    except AttributeError:
        raise OSError("decoder %s not available" % decoder_name)


def _getencoder(mode, encoder_name, args, extra=()):

    # tweak arguments
    if args is None:
        args = ()
    elif not isinstance(args, tuple):
        args = (args,)

    try:
        encoder = ENCODERS[encoder_name]
        return encoder(mode, *args + extra)
    except KeyError:
        pass
    try:
        # get encoder
        encoder = getattr(core, encoder_name + "_encoder")
        return encoder(mode, *args + extra)
    except AttributeError:
        raise OSError("encoder %s not available" % encoder_name)


# --------------------------------------------------------------------
# Simple expression analyzer


def coerce_e(value):
    return value if isinstance(value, _E) else _E(value)


class _E:
    def __init__(self, data):
        self.data = data

    def __add__(self, other):
        return _E((self.data, "__add__", coerce_e(other).data))

    def __mul__(self, other):
        return _E((self.data, "__mul__", coerce_e(other).data))


def _getscaleoffset(expr):
    stub = ["stub"]
    data = expr(_E(stub)).data
    try:
        (a, b, c) = data  # simplified syntax
        if a is stub and b == "__mul__" and isinstance(c, numbers.Number):
            return c, 0.0
        if a is stub and b == "__add__" and isinstance(c, numbers.Number):
            return 1.0, c
    except TypeError:
        pass
    try:
        ((a, b, c), d, e) = data  # full syntax
        if (
            a is stub
            and b == "__mul__"
            and isinstance(c, numbers.Number)
            and d == "__add__"
            and isinstance(e, numbers.Number)
        ):
            return c, e
    except TypeError:
        pass
    raise ValueError("illegal expression")


# --------------------------------------------------------------------
# Implementation wrapper


class Image:
    """
    This class represents an image object.  To create
    :py:class:`~PIL.Image.Image` objects, use the appropriate factory
    functions.  There's hardly ever any reason to call the Image constructor
    directly.

    * :py:func:`~PIL.Image.open`
    * :py:func:`~PIL.Image.new`
    * :py:func:`~PIL.Image.frombytes`
    """

    format = None
    format_description = None
    _close_exclusive_fp_after_loading = True

    def __init__(self):
        # FIXME: take "new" parameters / other image?
        # FIXME: turn mode and size into delegating properties?
        self.im = None
        self.mode = ""
        self._size = (0, 0)
        self.palette = None
        self.info = {}
        self.category = NORMAL
        self.readonly = 0
        self.pyaccess = None
        self._exif = None

    @property
    def width(self):
        return self.size[0]

    @property
    def height(self):
        return self.size[1]

    @property
    def size(self):
        return self._size

    def _new(self, im):
        new = Image()
        new.im = im
        new.mode = im.mode
        new._size = im.size
        if im.mode in ("P", "PA"):
            if self.palette:
                new.palette = self.palette.copy()
            else:
                from . import ImagePalette

                new.palette = ImagePalette.ImagePalette()
        new.info = self.info.copy()
        return new

    # Context manager support
    def __enter__(self):
        return self

    def __exit__(self, *args):
        if hasattr(self, "fp") and getattr(self, "_exclusive_fp", False):
            if hasattr(self, "_close__fp"):
                self._close__fp()
            if self.fp:
                self.fp.close()
        self.fp = None

    def close(self):
        """
        Closes the file pointer, if possible.

        This operation will destroy the image core and release its memory.
        The image data will be unusable afterward.

        This function is only required to close images that have not
        had their file read and closed by the
        :py:meth:`~PIL.Image.Image.load` method. See
        :ref:`file-handling` for more information.
        """
        try:
            if hasattr(self, "_close__fp"):
                self._close__fp()
            self.fp.close()
            self.fp = None
        except Exception as msg:
            logger.debug("Error closing: %s", msg)

        if getattr(self, "map", None):
            self.map = None

        # Instead of simply setting to None, we're setting up a
        # deferred error that will better explain that the core image
        # object is gone.
        self.im = deferred_error(ValueError("Operation on closed image"))

    def _copy(self):
        self.load()
        self.im = self.im.copy()
        self.pyaccess = None
        self.readonly = 0

    def _ensure_mutable(self):
        if self.readonly:
            self._copy()
        else:
            self.load()

    def _dump(self, file=None, format=None, **options):
        suffix = ""
        if format:
            suffix = "." + format

        if not file:
            f, filename = tempfile.mkstemp(suffix)
            os.close(f)
        else:
            filename = file
            if not filename.endswith(suffix):
                filename = filename + suffix

        self.load()

        if not format or format == "PPM":
            self.im.save_ppm(filename)
        else:
            self.save(filename, format, **options)

        return filename

    def __eq__(self, other):
        return (
            self.__class__ is other.__class__
            and self.mode == other.mode
            and self.size == other.size
            and self.info == other.info
            and self.category == other.category
            and self.readonly == other.readonly
            and self.getpalette() == other.getpalette()
            and self.tobytes() == other.tobytes()
        )

    def __repr__(self):
        return "<%s.%s image mode=%s size=%dx%d at 0x%X>" % (
            self.__class__.__module__,
            self.__class__.__name__,
            self.mode,
            self.size[0],
            self.size[1],
            id(self),
        )

    def _repr_png_(self):
        """ iPython display hook support

        :returns: png version of the image as bytes
        """
        b = io.BytesIO()
        self.save(b, "PNG")
        return b.getvalue()

    @property
    def __array_interface__(self):
        # numpy array interface support
        new = {}
        shape, typestr = _conv_type_shape(self)
        new["shape"] = shape
        new["typestr"] = typestr
        new["version"] = 3
        if self.mode == "1":
            # Binary images need to be extended from bits to bytes
            # See: https://github.com/python-pillow/Pillow/issues/350
            new["data"] = self.tobytes("raw", "L")
        else:
            new["data"] = self.tobytes()
        return new

    def __getstate__(self):
        return [self.info, self.mode, self.size, self.getpalette(), self.tobytes()]

    def __setstate__(self, state):
        Image.__init__(self)
        self.tile = []
        info, mode, size, palette, data = state
        self.info = info
        self.mode = mode
        self._size = size
        self.im = core.new(mode, size)
        if mode in ("L", "LA", "P", "PA") and palette:
            self.putpalette(palette)
        self.frombytes(data)

    def tobytes(self, encoder_name="raw", *args):
        """
        Return image as a bytes object.

        .. warning::

            This method returns the raw image data from the internal
            storage.  For compressed image data (e.g. PNG, JPEG) use
            :meth:`~.save`, with a BytesIO parameter for in-memory
            data.

        :param encoder_name: What encoder to use.  The default is to
                             use the standard "raw" encoder.
        :param args: Extra arguments to the encoder.
        :rtype: A bytes object.
        """

        # may pass tuple instead of argument list
        if len(args) == 1 and isinstance(args[0], tuple):
            args = args[0]

        if encoder_name == "raw" and args == ():
            args = self.mode

        self.load()

        # unpack data
        e = _getencoder(self.mode, encoder_name, args)
        e.setimage(self.im)

        bufsize = max(65536, self.size[0] * 4)  # see RawEncode.c

        data = []
        while True:
            l, s, d = e.encode(bufsize)
            data.append(d)
            if s:
                break
        if s < 0:
            raise RuntimeError("encoder error %d in tobytes" % s)

        return b"".join(data)

    def tostring(self, *args, **kw):
        raise NotImplementedError(
            "tostring() has been removed. Please call tobytes() instead."
        )

    def tobitmap(self, name="image"):
        """
        Returns the image converted to an X11 bitmap.

        .. note:: This method only works for mode "1" images.

        :param name: The name prefix to use for the bitmap variables.
        :returns: A string containing an X11 bitmap.
        :raises ValueError: If the mode is not "1"
        """

        self.load()
        if self.mode != "1":
            raise ValueError("not a bitmap")
        data = self.tobytes("xbm")
        return b"".join(
            [
                ("#define %s_width %d\n" % (name, self.size[0])).encode("ascii"),
                ("#define %s_height %d\n" % (name, self.size[1])).encode("ascii"),
                ("static char %s_bits[] = {\n" % name).encode("ascii"),
                data,
                b"};",
            ]
        )

    def frombytes(self, data, decoder_name="raw", *args):
        """
        Loads this image with pixel data from a bytes object.

        This method is similar to the :py:func:`~PIL.Image.frombytes` function,
        but loads data into this image instead of creating a new image object.
        """

        # may pass tuple instead of argument list
        if len(args) == 1 and isinstance(args[0], tuple):
            args = args[0]

        # default format
        if decoder_name == "raw" and args == ():
            args = self.mode

        # unpack data
        d = _getdecoder(self.mode, decoder_name, args)
        d.setimage(self.im)
        s = d.decode(data)

        if s[0] >= 0:
            raise ValueError("not enough image data")
        if s[1] != 0:
            raise ValueError("cannot decode image data")

    def fromstring(self, *args, **kw):
        raise NotImplementedError(
            "fromstring() has been removed. Please call frombytes() instead."
        )

    def load(self):
        """
        Allocates storage for the image and loads the pixel data.  In
        normal cases, you don't need to call this method, since the
        Image class automatically loads an opened image when it is
        accessed for the first time.

        If the file associated with the image was opened by Pillow, then this
        method will close it. The exception to this is if the image has
        multiple frames, in which case the file will be left open for seek
        operations. See :ref:`file-handling` for more information.

        :returns: An image access object.
        :rtype: :ref:`PixelAccess` or :py:class:`PIL.PyAccess`
        """
        if self.im and self.palette and self.palette.dirty:
            # realize palette
            self.im.putpalette(*self.palette.getdata())
            self.palette.dirty = 0
            self.palette.mode = "RGB"
            self.palette.rawmode = None
            if "transparency" in self.info:
                if isinstance(self.info["transparency"], int):
                    self.im.putpalettealpha(self.info["transparency"], 0)
                else:
                    self.im.putpalettealphas(self.info["transparency"])
                self.palette.mode = "RGBA"

        if self.im:
            if cffi and USE_CFFI_ACCESS:
                if self.pyaccess:
                    return self.pyaccess
                from . import PyAccess

                self.pyaccess = PyAccess.new(self, self.readonly)
                if self.pyaccess:
                    return self.pyaccess
            return self.im.pixel_access(self.readonly)

    def verify(self):
        """
        Verifies the contents of a file. For data read from a file, this
        method attempts to determine if the file is broken, without
        actually decoding the image data.  If this method finds any
        problems, it raises suitable exceptions.  If you need to load
        the image after using this method, you must reopen the image
        file.
        """
        pass

    def convert(self, mode=None, matrix=None, dither=None, palette=WEB, colors=256):
        """
        Returns a converted copy of this image. For the "P" mode, this
        method translates pixels through the palette.  If mode is
        omitted, a mode is chosen so that all information in the image
        and the palette can be represented without a palette.

        The current version supports all possible conversions between
        "L", "RGB" and "CMYK." The **matrix** argument only supports "L"
        and "RGB".

        When translating a color image to greyscale (mode "L"),
        the library uses the ITU-R 601-2 luma transform::

            L = R * 299/1000 + G * 587/1000 + B * 114/1000

        The default method of converting a greyscale ("L") or "RGB"
        image into a bilevel (mode "1") image uses Floyd-Steinberg
        dither to approximate the original image luminosity levels. If
        dither is NONE, all values larger than 128 are set to 255 (white),
        all other values to 0 (black). To use other thresholds, use the
        :py:meth:`~PIL.Image.Image.point` method.

        When converting from "RGBA" to "P" without a **matrix** argument,
        this passes the operation to :py:meth:`~PIL.Image.Image.quantize`,
        and **dither** and **palette** are ignored.

        :param mode: The requested mode. See: :ref:`concept-modes`.
        :param matrix: An optional conversion matrix.  If given, this
           should be 4- or 12-tuple containing floating point values.
        :param dither: Dithering method, used when converting from
           mode "RGB" to "P" or from "RGB" or "L" to "1".
           Available methods are NONE or FLOYDSTEINBERG (default).
           Note that this is not used when **matrix** is supplied.
        :param palette: Palette to use when converting from mode "RGB"
           to "P".  Available palettes are WEB or ADAPTIVE.
        :param colors: Number of colors to use for the ADAPTIVE palette.
           Defaults to 256.
        :rtype: :py:class:`~PIL.Image.Image`
        :returns: An :py:class:`~PIL.Image.Image` object.
        """

        self.load()

        if not mode and self.mode == "P":
            # determine default mode
            if self.palette:
                mode = self.palette.mode
            else:
                mode = "RGB"
        if not mode or (mode == self.mode and not matrix):
            return self.copy()

        has_transparency = self.info.get("transparency") is not None
        if matrix:
            # matrix conversion
            if mode not in ("L", "RGB"):
                raise ValueError("illegal conversion")
            im = self.im.convert_matrix(mode, matrix)
            new = self._new(im)
            if has_transparency and self.im.bands == 3:
                transparency = new.info["transparency"]

                def convert_transparency(m, v):
                    v = m[0] * v[0] + m[1] * v[1] + m[2] * v[2] + m[3] * 0.5
                    return max(0, min(255, int(v)))

                if mode == "L":
                    transparency = convert_transparency(matrix, transparency)
                elif len(mode) == 3:
                    transparency = tuple(
                        [
                            convert_transparency(
                                matrix[i * 4 : i * 4 + 4], transparency
                            )
                            for i in range(0, len(transparency))
                        ]
                    )
                new.info["transparency"] = transparency
            return new

        if mode == "P" and self.mode == "RGBA":
            return self.quantize(colors)

        trns = None
        delete_trns = False
        # transparency handling
        if has_transparency:
            if self.mode in ("1", "L", "I", "RGB") and mode == "RGBA":
                # Use transparent conversion to promote from transparent
                # color to an alpha channel.
                new_im = self._new(
                    self.im.convert_transparent(mode, self.info["transparency"])
                )
                del new_im.info["transparency"]
                return new_im
            elif self.mode in ("L", "RGB", "P") and mode in ("L", "RGB", "P"):
                t = self.info["transparency"]
                if isinstance(t, bytes):
                    # Dragons. This can't be represented by a single color
                    warnings.warn(
                        "Palette images with Transparency expressed in bytes should be "
                        "converted to RGBA images"
                    )
                    delete_trns = True
                else:
                    # get the new transparency color.
                    # use existing conversions
                    trns_im = Image()._new(core.new(self.mode, (1, 1)))
                    if self.mode == "P":
                        trns_im.putpalette(self.palette)
                        if isinstance(t, tuple):
                            try:
                                t = trns_im.palette.getcolor(t)
                            except Exception:
                                raise ValueError(
                                    "Couldn't allocate a palette color for transparency"
                                )
                    trns_im.putpixel((0, 0), t)

                    if mode in ("L", "RGB"):
                        trns_im = trns_im.convert(mode)
                    else:
                        # can't just retrieve the palette number, got to do it
                        # after quantization.
                        trns_im = trns_im.convert("RGB")
                    trns = trns_im.getpixel((0, 0))

            elif self.mode == "P" and mode == "RGBA":
                t = self.info["transparency"]
                delete_trns = True

                if isinstance(t, bytes):
                    self.im.putpalettealphas(t)
                elif isinstance(t, int):
                    self.im.putpalettealpha(t, 0)
                else:
                    raise ValueError("Transparency for P mode should be bytes or int")

        if mode == "P" and palette == ADAPTIVE:
            im = self.im.quantize(colors)
            new = self._new(im)
            from . import ImagePalette

            new.palette = ImagePalette.raw("RGB", new.im.getpalette("RGB"))
            if delete_trns:
                # This could possibly happen if we requantize to fewer colors.
                # The transparency would be totally off in that case.
                del new.info["transparency"]
            if trns is not None:
                try:
                    new.info["transparency"] = new.palette.getcolor(trns)
                except Exception:
                    # if we can't make a transparent color, don't leave the old
                    # transparency hanging around to mess us up.
                    del new.info["transparency"]
                    warnings.warn("Couldn't allocate palette entry for transparency")
            return new

        # colorspace conversion
        if dither is None:
            dither = FLOYDSTEINBERG

        try:
            im = self.im.convert(mode, dither)
        except ValueError:
            try:
                # normalize source image and try again
                im = self.im.convert(getmodebase(self.mode))
                im = im.convert(mode, dither)
            except KeyError:
                raise ValueError("illegal conversion")

        new_im = self._new(im)
        if delete_trns:
            # crash fail if we leave a bytes transparency in an rgb/l mode.
            del new_im.info["transparency"]
        if trns is not None:
            if new_im.mode == "P":
                try:
                    new_im.info["transparency"] = new_im.palette.getcolor(trns)
                except Exception:
                    del new_im.info["transparency"]
                    warnings.warn("Couldn't allocate palette entry for transparency")
            else:
                new_im.info["transparency"] = trns
        return new_im

    def quantize(self, colors=256, method=None, kmeans=0, palette=None, dither=1):
        """
        Convert the image to 'P' mode with the specified number
        of colors.

        :param colors: The desired number of colors, <= 256
        :param method: 0 = median cut
                       1 = maximum coverage
                       2 = fast octree
                       3 = libimagequant
        :param kmeans: Integer
        :param palette: Quantize to the palette of given
                        :py:class:`PIL.Image.Image`.
        :param dither: Dithering method, used when converting from
           mode "RGB" to "P" or from "RGB" or "L" to "1".
           Available methods are NONE or FLOYDSTEINBERG (default).
           Default: 1 (legacy setting)
        :returns: A new image

        """

        self.load()

        if method is None:
            # defaults:
            method = 0
            if self.mode == "RGBA":
                method = 2

        if self.mode == "RGBA" and method not in (2, 3):
            # Caller specified an invalid mode.
            raise ValueError(
                "Fast Octree (method == 2) and libimagequant (method == 3) "
                "are the only valid methods for quantizing RGBA images"
            )

        if palette:
            # use palette from reference image
            palette.load()
            if palette.mode != "P":
                raise ValueError("bad mode for palette image")
            if self.mode != "RGB" and self.mode != "L":
                raise ValueError(
                    "only RGB or L mode images can be quantized to a palette"
                )
            im = self.im.convert("P", dither, palette.im)
            return self._new(im)

        im = self._new(self.im.quantize(colors, method, kmeans))

        from . import ImagePalette

        mode = im.im.getpalettemode()
        im.palette = ImagePalette.ImagePalette(mode, im.im.getpalette(mode, mode))

        return im

    def copy(self):
        """
        Copies this image. Use this method if you wish to paste things
        into an image, but still retain the original.

        :rtype: :py:class:`~PIL.Image.Image`
        :returns: An :py:class:`~PIL.Image.Image` object.
        """
        self.load()
        return self._new(self.im.copy())

    __copy__ = copy

    def crop(self, box=None):
        """
        Returns a rectangular region from this image. The box is a
        4-tuple defining the left, upper, right, and lower pixel
        coordinate. See :ref:`coordinate-system`.

        Note: Prior to Pillow 3.4.0, this was a lazy operation.

        :param box: The crop rectangle, as a (left, upper, right, lower)-tuple.
        :rtype: :py:class:`~PIL.Image.Image`
        :returns: An :py:class:`~PIL.Image.Image` object.
        """

        if box is None:
            return self.copy()

        self.load()
        return self._new(self._crop(self.im, box))

    def _crop(self, im, box):
        """
        Returns a rectangular region from the core image object im.

        This is equivalent to calling im.crop((x0, y0, x1, y1)), but
        includes additional sanity checks.

        :param im: a core image object
        :param box: The crop rectangle, as a (left, upper, right, lower)-tuple.
        :returns: A core image object.
        """

        x0, y0, x1, y1 = map(int, map(round, box))

        absolute_values = (abs(x1 - x0), abs(y1 - y0))

        _decompression_bomb_check(absolute_values)

        return im.crop((x0, y0, x1, y1))

    def draft(self, mode, size):
        """
        Configures the image file loader so it returns a version of the
        image that as closely as possible matches the given mode and
        size.  For example, you can use this method to convert a color
        JPEG to greyscale while loading it, or to extract a 128x192
        version from a PCD file.

        Note that this method modifies the :py:class:`~PIL.Image.Image` object
        in place.  If the image has already been loaded, this method has no
        effect.

        Note: This method is not implemented for most images. It is
        currently implemented only for JPEG and PCD images.

        :param mode: The requested mode.
        :param size: The requested size.
        """
        pass

    def _expand(self, xmargin, ymargin=None):
        if ymargin is None:
            ymargin = xmargin
        self.load()
        return self._new(self.im.expand(xmargin, ymargin, 0))

    def filter(self, filter):
        """
        Filters this image using the given filter.  For a list of
        available filters, see the :py:mod:`~PIL.ImageFilter` module.

        :param filter: Filter kernel.
        :returns: An :py:class:`~PIL.Image.Image` object.  """

        from . import ImageFilter

        self.load()

        if isinstance(filter, Callable):
            filter = filter()
        if not hasattr(filter, "filter"):
            raise TypeError(
                "filter argument should be ImageFilter.Filter instance or class"
            )

        multiband = isinstance(filter, ImageFilter.MultibandFilter)
        if self.im.bands == 1 or multiband:
            return self._new(filter.filter(self.im))

        ims = []
        for c in range(self.im.bands):
            ims.append(self._new(filter.filter(self.im.getband(c))))
        return merge(self.mode, ims)

    def getbands(self):
        """
        Returns a tuple containing the name of each band in this image.
        For example, **getbands** on an RGB image returns ("R", "G", "B").

        :returns: A tuple containing band names.
        :rtype: tuple
        """
        return ImageMode.getmode(self.mode).bands

    def getbbox(self):
        """
        Calculates the bounding box of the non-zero regions in the
        image.

        :returns: The bounding box is returned as a 4-tuple defining the
           left, upper, right, and lower pixel coordinate. See
           :ref:`coordinate-system`. If the image is completely empty, this
           method returns None.

        """

        self.load()
        return self.im.getbbox()

    def getcolors(self, maxcolors=256):
        """
        Returns a list of colors used in this image.

        :param maxcolors: Maximum number of colors.  If this number is
           exceeded, this method returns None.  The default limit is
           256 colors.
        :returns: An unsorted list of (count, pixel) values.
        """

        self.load()
        if self.mode in ("1", "L", "P"):
            h = self.im.histogram()
            out = []
            for i in range(256):
                if h[i]:
                    out.append((h[i], i))
            if len(out) > maxcolors:
                return None
            return out
        return self.im.getcolors(maxcolors)

    def getdata(self, band=None):
        """
        Returns the contents of this image as a sequence object
        containing pixel values.  The sequence object is flattened, so
        that values for line one follow directly after the values of
        line zero, and so on.

        Note that the sequence object returned by this method is an
        internal PIL data type, which only supports certain sequence
        operations.  To convert it to an ordinary sequence (e.g. for
        printing), use **list(im.getdata())**.

        :param band: What band to return.  The default is to return
           all bands.  To return a single band, pass in the index
           value (e.g. 0 to get the "R" band from an "RGB" image).
        :returns: A sequence-like object.
        """

        self.load()
        if band is not None:
            return self.im.getband(band)
        return self.im  # could be abused

    def getextrema(self):
        """
        Gets the the minimum and maximum pixel values for each band in
        the image.

        :returns: For a single-band image, a 2-tuple containing the
           minimum and maximum pixel value.  For a multi-band image,
           a tuple containing one 2-tuple for each band.
        """

        self.load()
        if self.im.bands > 1:
            extrema = []
            for i in range(self.im.bands):
                extrema.append(self.im.getband(i).getextrema())
            return tuple(extrema)
        return self.im.getextrema()

    def getexif(self):
        if self._exif is None:
            self._exif = Exif()
        self._exif.load(self.info.get("exif"))
        return self._exif

    def getim(self):
        """
        Returns a capsule that points to the internal image memory.

        :returns: A capsule object.
        """

        self.load()
        return self.im.ptr

    def getpalette(self):
        """
        Returns the image palette as a list.

        :returns: A list of color values [r, g, b, ...], or None if the
           image has no palette.
        """

        self.load()
        try:
            return list(self.im.getpalette())
        except ValueError:
            return None  # no palette

    def getpixel(self, xy):
        """
        Returns the pixel value at a given position.

        :param xy: The coordinate, given as (x, y). See
           :ref:`coordinate-system`.
        :returns: The pixel value.  If the image is a multi-layer image,
           this method returns a tuple.
        """

        self.load()
        if self.pyaccess:
            return self.pyaccess.getpixel(xy)
        return self.im.getpixel(xy)

    def getprojection(self):
        """
        Get projection to x and y axes

        :returns: Two sequences, indicating where there are non-zero
            pixels along the X-axis and the Y-axis, respectively.
        """

        self.load()
        x, y = self.im.getprojection()
        return [i8(c) for c in x], [i8(c) for c in y]

    def histogram(self, mask=None, extrema=None):
        """
        Returns a histogram for the image. The histogram is returned as
        a list of pixel counts, one for each pixel value in the source
        image. If the image has more than one band, the histograms for
        all bands are concatenated (for example, the histogram for an
        "RGB" image contains 768 values).

        A bilevel image (mode "1") is treated as a greyscale ("L") image
        by this method.

        If a mask is provided, the method returns a histogram for those
        parts of the image where the mask image is non-zero. The mask
        image must have the same size as the image, and be either a
        bi-level image (mode "1") or a greyscale image ("L").

        :param mask: An optional mask.
        :param extrema: An optional tuple of manually-specified extrema.
        :returns: A list containing pixel counts.
        """
        self.load()
        if mask:
            mask.load()
            return self.im.histogram((0, 0), mask.im)
        if self.mode in ("I", "F"):
            if extrema is None:
                extrema = self.getextrema()
            return self.im.histogram(extrema)
        return self.im.histogram()

    def entropy(self, mask=None, extrema=None):
        """
        Calculates and returns the entropy for the image.

        A bilevel image (mode "1") is treated as a greyscale ("L")
        image by this method.

        If a mask is provided, the method employs the histogram for
        those parts of the image where the mask image is non-zero.
        The mask image must have the same size as the image, and be
        either a bi-level image (mode "1") or a greyscale image ("L").

        :param mask: An optional mask.
        :param extrema: An optional tuple of manually-specified extrema.
        :returns: A float value representing the image entropy
        """
        self.load()
        if mask:
            mask.load()
            return self.im.entropy((0, 0), mask.im)
        if self.mode in ("I", "F"):
            if extrema is None:
                extrema = self.getextrema()
            return self.im.entropy(extrema)
        return self.im.entropy()

    def offset(self, xoffset, yoffset=None):
        raise NotImplementedError(
            "offset() has been removed. Please call ImageChops.offset() instead."
        )

    def paste(self, im, box=None, mask=None):
        """
        Pastes another image into this image. The box argument is either
        a 2-tuple giving the upper left corner, a 4-tuple defining the
        left, upper, right, and lower pixel coordinate, or None (same as
        (0, 0)). See :ref:`coordinate-system`. If a 4-tuple is given, the size
        of the pasted image must match the size of the region.

        If the modes don't match, the pasted image is converted to the mode of
        this image (see the :py:meth:`~PIL.Image.Image.convert` method for
        details).

        Instead of an image, the source can be a integer or tuple
        containing pixel values.  The method then fills the region
        with the given color.  When creating RGB images, you can
        also use color strings as supported by the ImageColor module.

        If a mask is given, this method updates only the regions
        indicated by the mask.  You can use either "1", "L" or "RGBA"
        images (in the latter case, the alpha band is used as mask).
        Where the mask is 255, the given image is copied as is.  Where
        the mask is 0, the current value is preserved.  Intermediate
        values will mix the two images together, including their alpha
        channels if they have them.

        See :py:meth:`~PIL.Image.Image.alpha_composite` if you want to
        combine images with respect to their alpha channels.

        :param im: Source image or pixel value (integer or tuple).
        :param box: An optional 4-tuple giving the region to paste into.
           If a 2-tuple is used instead, it's treated as the upper left
           corner.  If omitted or None, the source is pasted into the
           upper left corner.

           If an image is given as the second argument and there is no
           third, the box defaults to (0, 0), and the second argument
           is interpreted as a mask image.
        :param mask: An optional mask image.
        """

        if isImageType(box) and mask is None:
            # abbreviated paste(im, mask) syntax
            mask = box
            box = None

        if box is None:
            box = (0, 0)

        if len(box) == 2:
            # upper left corner given; get size from image or mask
            if isImageType(im):
                size = im.size
            elif isImageType(mask):
                size = mask.size
            else:
                # FIXME: use self.size here?
                raise ValueError("cannot determine region size; use 4-item box")
            box += (box[0] + size[0], box[1] + size[1])

        if isinstance(im, str):
            from . import ImageColor

            im = ImageColor.getcolor(im, self.mode)

        elif isImageType(im):
            im.load()
            if self.mode != im.mode:
                if self.mode != "RGB" or im.mode not in ("RGBA", "RGBa"):
                    # should use an adapter for this!
                    im = im.convert(self.mode)
            im = im.im

        self._ensure_mutable()

        if mask:
            mask.load()
            self.im.paste(im, box, mask.im)
        else:
            self.im.paste(im, box)

    def alpha_composite(self, im, dest=(0, 0), source=(0, 0)):
        """ 'In-place' analog of Image.alpha_composite. Composites an image
        onto this image.

        :param im: image to composite over this one
        :param dest: Optional 2 tuple (left, top) specifying the upper
          left corner in this (destination) image.
        :param source: Optional 2 (left, top) tuple for the upper left
          corner in the overlay source image, or 4 tuple (left, top, right,
          bottom) for the bounds of the source rectangle

        Performance Note: Not currently implemented in-place in the core layer.
        """

        if not isinstance(source, (list, tuple)):
            raise ValueError("Source must be a tuple")
        if not isinstance(dest, (list, tuple)):
            raise ValueError("Destination must be a tuple")
        if not len(source) in (2, 4):
            raise ValueError("Source must be a 2 or 4-tuple")
        if not len(dest) == 2:
            raise ValueError("Destination must be a 2-tuple")
        if min(source) < 0:
            raise ValueError("Source must be non-negative")
        if min(dest) < 0:
            raise ValueError("Destination must be non-negative")

        if len(source) == 2:
            source = source + im.size

        # over image, crop if it's not the whole thing.
        if source == (0, 0) + im.size:
            overlay = im
        else:
            overlay = im.crop(source)

        # target for the paste
        box = dest + (dest[0] + overlay.width, dest[1] + overlay.height)

        # destination image. don't copy if we're using the whole image.
        if box == (0, 0) + self.size:
            background = self
        else:
            background = self.crop(box)

        result = alpha_composite(background, overlay)
        self.paste(result, box)

    def point(self, lut, mode=None):
        """
        Maps this image through a lookup table or function.

        :param lut: A lookup table, containing 256 (or 65536 if
           self.mode=="I" and mode == "L") values per band in the
           image.  A function can be used instead, it should take a
           single argument. The function is called once for each
           possible pixel value, and the resulting table is applied to
           all bands of the image.
        :param mode: Output mode (default is same as input).  In the
           current version, this can only be used if the source image
           has mode "L" or "P", and the output has mode "1" or the
           source image mode is "I" and the output mode is "L".
        :returns: An :py:class:`~PIL.Image.Image` object.
        """

        self.load()

        if isinstance(lut, ImagePointHandler):
            return lut.point(self)

        if callable(lut):
            # if it isn't a list, it should be a function
            if self.mode in ("I", "I;16", "F"):
                # check if the function can be used with point_transform
                # UNDONE wiredfool -- I think this prevents us from ever doing
                # a gamma function point transform on > 8bit images.
                scale, offset = _getscaleoffset(lut)
                return self._new(self.im.point_transform(scale, offset))
            # for other modes, convert the function to a table
            lut = [lut(i) for i in range(256)] * self.im.bands

        if self.mode == "F":
            # FIXME: _imaging returns a confusing error message for this case
            raise ValueError("point operation not supported for this mode")

        return self._new(self.im.point(lut, mode))

    def putalpha(self, alpha):
        """
        Adds or replaces the alpha layer in this image.  If the image
        does not have an alpha layer, it's converted to "LA" or "RGBA".
        The new layer must be either "L" or "1".

        :param alpha: The new alpha layer.  This can either be an "L" or "1"
           image having the same size as this image, or an integer or
           other color value.
        """

        self._ensure_mutable()

        if self.mode not in ("LA", "PA", "RGBA"):
            # attempt to promote self to a matching alpha mode
            try:
                mode = getmodebase(self.mode) + "A"
                try:
                    self.im.setmode(mode)
                except (AttributeError, ValueError):
                    # do things the hard way
                    im = self.im.convert(mode)
                    if im.mode not in ("LA", "PA", "RGBA"):
                        raise ValueError  # sanity check
                    self.im = im
                self.pyaccess = None
                self.mode = self.im.mode
            except (KeyError, ValueError):
                raise ValueError("illegal image mode")

        if self.mode in ("LA", "PA"):
            band = 1
        else:
            band = 3

        if isImageType(alpha):
            # alpha layer
            if alpha.mode not in ("1", "L"):
                raise ValueError("illegal image mode")
            alpha.load()
            if alpha.mode == "1":
                alpha = alpha.convert("L")
        else:
            # constant alpha
            try:
                self.im.fillband(band, alpha)
            except (AttributeError, ValueError):
                # do things the hard way
                alpha = new("L", self.size, alpha)
            else:
                return

        self.im.putband(alpha.im, band)

    def putdata(self, data, scale=1.0, offset=0.0):
        """
        Copies pixel data to this image.  This method copies data from a
        sequence object into the image, starting at the upper left
        corner (0, 0), and continuing until either the image or the
        sequence ends.  The scale and offset values are used to adjust
        the sequence values: **pixel = value*scale + offset**.

        :param data: A sequence object.
        :param scale: An optional scale value.  The default is 1.0.
        :param offset: An optional offset value.  The default is 0.0.
        """

        self._ensure_mutable()

        self.im.putdata(data, scale, offset)

    def putpalette(self, data, rawmode="RGB"):
        """
        Attaches a palette to this image.  The image must be a "P",
        "PA", "L" or "LA" image, and the palette sequence must contain
        768 integer values, where each group of three values represent
        the red, green, and blue values for the corresponding pixel
        index. Instead of an integer sequence, you can use an 8-bit
        string.

        :param data: A palette sequence (either a list or a string).
        :param rawmode: The raw mode of the palette.
        """
        from . import ImagePalette

        if self.mode not in ("L", "LA", "P", "PA"):
            raise ValueError("illegal image mode")
        self.load()
        if isinstance(data, ImagePalette.ImagePalette):
            palette = ImagePalette.raw(data.rawmode, data.palette)
        else:
            if not isinstance(data, bytes):
                data = bytes(data)
            palette = ImagePalette.raw(rawmode, data)
        self.mode = "PA" if "A" in self.mode else "P"
        self.palette = palette
        self.palette.mode = "RGB"
        self.load()  # install new palette

    def putpixel(self, xy, value):
        """
        Modifies the pixel at the given position. The color is given as
        a single numerical value for single-band images, and a tuple for
        multi-band images. In addition to this, RGB and RGBA tuples are
        accepted for P images.

        Note that this method is relatively slow.  For more extensive changes,
        use :py:meth:`~PIL.Image.Image.paste` or the :py:mod:`~PIL.ImageDraw`
        module instead.

        See:

        * :py:meth:`~PIL.Image.Image.paste`
        * :py:meth:`~PIL.Image.Image.putdata`
        * :py:mod:`~PIL.ImageDraw`

        :param xy: The pixel coordinate, given as (x, y). See
           :ref:`coordinate-system`.
        :param value: The pixel value.
        """

        if self.readonly:
            self._copy()
        self.load()

        if self.pyaccess:
            return self.pyaccess.putpixel(xy, value)

        if (
            self.mode == "P"
            and isinstance(value, (list, tuple))
            and len(value) in [3, 4]
        ):
            # RGB or RGBA value for a P image
            value = self.palette.getcolor(value)
        return self.im.putpixel(xy, value)

    def remap_palette(self, dest_map, source_palette=None):
        """
        Rewrites the image to reorder the palette.

        :param dest_map: A list of indexes into the original palette.
           e.g. [1,0] would swap a two item palette, and list(range(256))
           is the identity transform.
        :param source_palette: Bytes or None.
        :returns:  An :py:class:`~PIL.Image.Image` object.

        """
        from . import ImagePalette

        if self.mode not in ("L", "P"):
            raise ValueError("illegal image mode")

        if source_palette is None:
            if self.mode == "P":
                real_source_palette = self.im.getpalette("RGB")[:768]
            else:  # L-mode
                real_source_palette = bytearray(i // 3 for i in range(768))
        else:
            real_source_palette = source_palette

        palette_bytes = b""
        new_positions = [0] * 256

        # pick only the used colors from the palette
        for i, oldPosition in enumerate(dest_map):
            palette_bytes += real_source_palette[oldPosition * 3 : oldPosition * 3 + 3]
            new_positions[oldPosition] = i

        # replace the palette color id of all pixel with the new id

        # Palette images are [0..255], mapped through a 1 or 3
        # byte/color map.  We need to remap the whole image
        # from palette 1 to palette 2. New_positions is
        # an array of indexes into palette 1.  Palette 2 is
        # palette 1 with any holes removed.

        # We're going to leverage the convert mechanism to use the
        # C code to remap the image from palette 1 to palette 2,
        # by forcing the source image into 'L' mode and adding a
        # mapping 'L' mode palette, then converting back to 'L'
        # sans palette thus converting the image bytes, then
        # assigning the optimized RGB palette.

        # perf reference, 9500x4000 gif, w/~135 colors
        # 14 sec prepatch, 1 sec postpatch with optimization forced.

        mapping_palette = bytearray(new_positions)

        m_im = self.copy()
        m_im.mode = "P"

        m_im.palette = ImagePalette.ImagePalette(
            "RGB", palette=mapping_palette * 3, size=768
        )
        # possibly set palette dirty, then
        # m_im.putpalette(mapping_palette, 'L')  # converts to 'P'
        # or just force it.
        # UNDONE -- this is part of the general issue with palettes
        m_im.im.putpalette(*m_im.palette.getdata())

        m_im = m_im.convert("L")

        # Internally, we require 768 bytes for a palette.
        new_palette_bytes = palette_bytes + (768 - len(palette_bytes)) * b"\x00"
        m_im.putpalette(new_palette_bytes)
        m_im.palette = ImagePalette.ImagePalette(
            "RGB", palette=palette_bytes, size=len(palette_bytes)
        )

        return m_im

    def resize(self, size, resample=NEAREST, box=None):
        """
        Returns a resized copy of this image.

        :param size: The requested size in pixels, as a 2-tuple:
           (width, height).
        :param resample: An optional resampling filter.  This can be
           one of :py:attr:`PIL.Image.NEAREST`, :py:attr:`PIL.Image.BOX`,
           :py:attr:`PIL.Image.BILINEAR`, :py:attr:`PIL.Image.HAMMING`,
           :py:attr:`PIL.Image.BICUBIC` or :py:attr:`PIL.Image.LANCZOS`.
           If omitted, or if the image has mode "1" or "P", it is
           set :py:attr:`PIL.Image.NEAREST`.
           See: :ref:`concept-filters`.
        :param box: An optional 4-tuple of floats giving the region
           of the source image which should be scaled.
           The values should be within (0, 0, width, height) rectangle.
           If omitted or None, the entire source is used.
        :returns: An :py:class:`~PIL.Image.Image` object.
        """

        if resample not in (NEAREST, BILINEAR, BICUBIC, LANCZOS, BOX, HAMMING):
            message = "Unknown resampling filter ({}).".format(resample)

            filters = [
                "{} ({})".format(filter[1], filter[0])
                for filter in (
                    (NEAREST, "Image.NEAREST"),
                    (LANCZOS, "Image.LANCZOS"),
                    (BILINEAR, "Image.BILINEAR"),
                    (BICUBIC, "Image.BICUBIC"),
                    (BOX, "Image.BOX"),
                    (HAMMING, "Image.HAMMING"),
                )
            ]
            raise ValueError(
                message + " Use " + ", ".join(filters[:-1]) + " or " + filters[-1]
            )

        size = tuple(size)

        if box is None:
            box = (0, 0) + self.size
        else:
            box = tuple(box)

        if self.size == size and box == (0, 0) + self.size:
            return self.copy()

        if self.mode in ("1", "P"):
            resample = NEAREST

        if self.mode in ["LA", "RGBA"]:
            im = self.convert(self.mode[:-1] + "a")
            im = im.resize(size, resample, box)
            return im.convert(self.mode)

        self.load()

        return self._new(self.im.resize(size, resample, box))

    def rotate(
        self,
        angle,
        resample=NEAREST,
        expand=0,
        center=None,
        translate=None,
        fillcolor=None,
    ):
        """
        Returns a rotated copy of this image.  This method returns a
        copy of this image, rotated the given number of degrees counter
        clockwise around its centre.

        :param angle: In degrees counter clockwise.
        :param resample: An optional resampling filter.  This can be
           one of :py:attr:`PIL.Image.NEAREST` (use nearest neighbour),
           :py:attr:`PIL.Image.BILINEAR` (linear interpolation in a 2x2
           environment), or :py:attr:`PIL.Image.BICUBIC`
           (cubic spline interpolation in a 4x4 environment).
           If omitted, or if the image has mode "1" or "P", it is
           set :py:attr:`PIL.Image.NEAREST`. See :ref:`concept-filters`.
        :param expand: Optional expansion flag.  If true, expands the output
           image to make it large enough to hold the entire rotated image.
           If false or omitted, make the output image the same size as the
           input image.  Note that the expand flag assumes rotation around
           the center and no translation.
        :param center: Optional center of rotation (a 2-tuple).  Origin is
           the upper left corner.  Default is the center of the image.
        :param translate: An optional post-rotate translation (a 2-tuple).
        :param fillcolor: An optional color for area outside the rotated image.
        :returns: An :py:class:`~PIL.Image.Image` object.
        """

        angle = angle % 360.0

        # Fast paths regardless of filter, as long as we're not
        # translating or changing the center.
        if not (center or translate):
            if angle == 0:
                return self.copy()
            if angle == 180:
                return self.transpose(ROTATE_180)
            if angle == 90 and expand:
                return self.transpose(ROTATE_90)
            if angle == 270 and expand:
                return self.transpose(ROTATE_270)

        # Calculate the affine matrix.  Note that this is the reverse
        # transformation (from destination image to source) because we
        # want to interpolate the (discrete) destination pixel from
        # the local area around the (floating) source pixel.

        # The matrix we actually want (note that it operates from the right):
        # (1, 0, tx)   (1, 0, cx)   ( cos a, sin a, 0)   (1, 0, -cx)
        # (0, 1, ty) * (0, 1, cy) * (-sin a, cos a, 0) * (0, 1, -cy)
        # (0, 0,  1)   (0, 0,  1)   (     0,     0, 1)   (0, 0,   1)

        # The reverse matrix is thus:
        # (1, 0, cx)   ( cos -a, sin -a, 0)   (1, 0, -cx)   (1, 0, -tx)
        # (0, 1, cy) * (-sin -a, cos -a, 0) * (0, 1, -cy) * (0, 1, -ty)
        # (0, 0,  1)   (      0,      0, 1)   (0, 0,   1)   (0, 0,   1)

        # In any case, the final translation may be updated at the end to
        # compensate for the expand flag.

        w, h = self.size

        if translate is None:
            post_trans = (0, 0)
        else:
            post_trans = translate
        if center is None:
            # FIXME These should be rounded to ints?
            rotn_center = (w / 2.0, h / 2.0)
        else:
            rotn_center = center

        angle = -math.radians(angle)
        matrix = [
            round(math.cos(angle), 15),
            round(math.sin(angle), 15),
            0.0,
            round(-math.sin(angle), 15),
            round(math.cos(angle), 15),
            0.0,
        ]

        def transform(x, y, matrix):
            (a, b, c, d, e, f) = matrix
            return a * x + b * y + c, d * x + e * y + f

        matrix[2], matrix[5] = transform(
            -rotn_center[0] - post_trans[0], -rotn_center[1] - post_trans[1], matrix
        )
        matrix[2] += rotn_center[0]
        matrix[5] += rotn_center[1]

        if expand:
            # calculate output size
            xx = []
            yy = []
            for x, y in ((0, 0), (w, 0), (w, h), (0, h)):
                x, y = transform(x, y, matrix)
                xx.append(x)
                yy.append(y)
            nw = int(math.ceil(max(xx)) - math.floor(min(xx)))
            nh = int(math.ceil(max(yy)) - math.floor(min(yy)))

            # We multiply a translation matrix from the right.  Because of its
            # special form, this is the same as taking the image of the
            # translation vector as new translation vector.
            matrix[2], matrix[5] = transform(-(nw - w) / 2.0, -(nh - h) / 2.0, matrix)
            w, h = nw, nh

        return self.transform((w, h), AFFINE, matrix, resample, fillcolor=fillcolor)

    def save(self, fp, format=None, **params):
        """
        Saves this image under the given filename.  If no format is
        specified, the format to use is determined from the filename
        extension, if possible.

        Keyword options can be used to provide additional instructions
        to the writer. If a writer doesn't recognise an option, it is
        silently ignored. The available options are described in the
        :doc:`image format documentation
        <../handbook/image-file-formats>` for each writer.

        You can use a file object instead of a filename. In this case,
        you must always specify the format. The file object must
        implement the ``seek``, ``tell``, and ``write``
        methods, and be opened in binary mode.

        :param fp: A filename (string), pathlib.Path object or file object.
        :param format: Optional format override.  If omitted, the
           format to use is determined from the filename extension.
           If a file object was used instead of a filename, this
           parameter should always be used.
        :param params: Extra parameters to the image writer.
        :returns: None
        :exception ValueError: If the output format could not be determined
           from the file name.  Use the format option to solve this.
        :exception IOError: If the file could not be written.  The file
           may have been created, and may contain partial data.
        """

        filename = ""
        open_fp = False
        if isPath(fp):
            filename = fp
            open_fp = True
        elif isinstance(fp, Path):
            filename = str(fp)
            open_fp = True
        if not filename and hasattr(fp, "name") and isPath(fp.name):
            # only set the name for metadata purposes
            filename = fp.name

        # may mutate self!
        self._ensure_mutable()

        save_all = params.pop("save_all", False)
        self.encoderinfo = params
        self.encoderconfig = ()

        preinit()

        ext = os.path.splitext(filename)[1].lower()

        if not format:
            if ext not in EXTENSION:
                init()
            try:
                format = EXTENSION[ext]
            except KeyError:
                raise ValueError("unknown file extension: {}".format(ext))

        if format.upper() not in SAVE:
            init()
        if save_all:
            save_handler = SAVE_ALL[format.upper()]
        else:
            save_handler = SAVE[format.upper()]

        if open_fp:
            if params.get("append", False):
                # Open also for reading ("+"), because TIFF save_all
                # writer needs to go back and edit the written data.
                fp = builtins.open(filename, "r+b")
            else:
                fp = builtins.open(filename, "w+b")

        try:
            save_handler(self, fp, filename)
        finally:
            # do what we can to clean up
            if open_fp:
                fp.close()

    def seek(self, frame):
        """
        Seeks to the given frame in this sequence file. If you seek
        beyond the end of the sequence, the method raises an
        **EOFError** exception. When a sequence file is opened, the
        library automatically seeks to frame 0.

        See :py:meth:`~PIL.Image.Image.tell`.

        :param frame: Frame number, starting at 0.
        :exception EOFError: If the call attempts to seek beyond the end
            of the sequence.
        """

        # overridden by file handlers
        if frame != 0:
            raise EOFError

    def show(self, title=None, command=None):
        """
        Displays this image. This method is mainly intended for
        debugging purposes.

        The image is first saved to a temporary file. By default, it will be in
        PNG format.

        On Unix, the image is then opened using the **display**, **eog** or
        **xv** utility, depending on which one can be found.

        On macOS, the image is opened with the native Preview application.

        On Windows, the image is opened with the standard PNG display utility.

        :param title: Optional title to use for the image window,
           where possible.
        :param command: command used to show the image
        """

        _show(self, title=title, command=command)

    def split(self):
        """
        Split this image into individual bands. This method returns a
        tuple of individual image bands from an image. For example,
        splitting an "RGB" image creates three new images each
        containing a copy of one of the original bands (red, green,
        blue).

        If you need only one band, :py:meth:`~PIL.Image.Image.getchannel`
        method can be more convenient and faster.

        :returns: A tuple containing bands.
        """

        self.load()
        if self.im.bands == 1:
            ims = [self.copy()]
        else:
            ims = map(self._new, self.im.split())
        return tuple(ims)

    def getchannel(self, channel):
        """
        Returns an image containing a single channel of the source image.

        :param channel: What channel to return. Could be index
          (0 for "R" channel of "RGB") or channel name
          ("A" for alpha channel of "RGBA").
        :returns: An image in "L" mode.

        .. versionadded:: 4.3.0
        """
        self.load()

        if isinstance(channel, str):
            try:
                channel = self.getbands().index(channel)
            except ValueError:
                raise ValueError('The image has no channel "{}"'.format(channel))

        return self._new(self.im.getband(channel))

    def tell(self):
        """
        Returns the current frame number. See :py:meth:`~PIL.Image.Image.seek`.

        :returns: Frame number, starting with 0.
        """
        return 0

    def thumbnail(self, size, resample=BICUBIC):
        """
        Make this image into a thumbnail.  This method modifies the
        image to contain a thumbnail version of itself, no larger than
        the given size.  This method calculates an appropriate thumbnail
        size to preserve the aspect of the image, calls the
        :py:meth:`~PIL.Image.Image.draft` method to configure the file reader
        (where applicable), and finally resizes the image.

        Note that this function modifies the :py:class:`~PIL.Image.Image`
        object in place.  If you need to use the full resolution image as well,
        apply this method to a :py:meth:`~PIL.Image.Image.copy` of the original
        image.

        :param size: Requested size.
        :param resample: Optional resampling filter.  This can be one
           of :py:attr:`PIL.Image.NEAREST`, :py:attr:`PIL.Image.BILINEAR`,
           :py:attr:`PIL.Image.BICUBIC`, or :py:attr:`PIL.Image.LANCZOS`.
           If omitted, it defaults to :py:attr:`PIL.Image.BICUBIC`.
           (was :py:attr:`PIL.Image.NEAREST` prior to version 2.5.0)
        :returns: None
        """

        # preserve aspect ratio
        x, y = self.size
        if x > size[0]:
            y = int(max(y * size[0] / x, 1))
            x = int(size[0])
        if y > size[1]:
            x = int(max(x * size[1] / y, 1))
            y = int(size[1])
        size = x, y

        if size == self.size:
            return

        self.draft(None, size)

        if self.size != size:
            im = self.resize(size, resample)

            self.im = im.im
            self._size = size
            self.mode = self.im.mode

        self.readonly = 0
        self.pyaccess = None

    # FIXME: the different transform methods need further explanation
    # instead of bloating the method docs, add a separate chapter.
    def transform(
        self, size, method, data=None, resample=NEAREST, fill=1, fillcolor=None
    ):
        """
        Transforms this image.  This method creates a new image with the
        given size, and the same mode as the original, and copies data
        to the new image using the given transform.

        :param size: The output size.
        :param method: The transformation method.  This is one of
          :py:attr:`PIL.Image.EXTENT` (cut out a rectangular subregion),
          :py:attr:`PIL.Image.AFFINE` (affine transform),
          :py:attr:`PIL.Image.PERSPECTIVE` (perspective transform),
          :py:attr:`PIL.Image.QUAD` (map a quadrilateral to a rectangle), or
          :py:attr:`PIL.Image.MESH` (map a number of source quadrilaterals
          in one operation).

          It may also be an :py:class:`~PIL.Image.ImageTransformHandler`
          object::
            class Example(Image.ImageTransformHandler):
                def transform(size, method, data, resample, fill=1):
                    # Return result

          It may also be an object with a :py:meth:`~method.getdata` method
          that returns a tuple supplying new **method** and **data** values::
            class Example(object):
                def getdata(self):
                    method = Image.EXTENT
                    data = (0, 0, 100, 100)
                    return method, data
        :param data: Extra data to the transformation method.
        :param resample: Optional resampling filter.  It can be one of
           :py:attr:`PIL.Image.NEAREST` (use nearest neighbour),
           :py:attr:`PIL.Image.BILINEAR` (linear interpolation in a 2x2
           environment), or :py:attr:`PIL.Image.BICUBIC` (cubic spline
           interpolation in a 4x4 environment). If omitted, or if the image
           has mode "1" or "P", it is set to :py:attr:`PIL.Image.NEAREST`.
        :param fill: If **method** is an
          :py:class:`~PIL.Image.ImageTransformHandler` object, this is one of
          the arguments passed to it. Otherwise, it is unused.
        :param fillcolor: Optional fill color for the area outside the
           transform in the output image.
        :returns: An :py:class:`~PIL.Image.Image` object.
        """

        if self.mode == "LA":
            return (
                self.convert("La")
                .transform(size, method, data, resample, fill, fillcolor)
                .convert("LA")
            )

        if self.mode == "RGBA":
            return (
                self.convert("RGBa")
                .transform(size, method, data, resample, fill, fillcolor)
                .convert("RGBA")
            )

        if isinstance(method, ImageTransformHandler):
            return method.transform(size, self, resample=resample, fill=fill)

        if hasattr(method, "getdata"):
            # compatibility w. old-style transform objects
            method, data = method.getdata()

        if data is None:
            raise ValueError("missing method data")

        im = new(self.mode, size, fillcolor)
        im.info = self.info.copy()
        if method == MESH:
            # list of quads
            for box, quad in data:
                im.__transformer(box, self, QUAD, quad, resample, fillcolor is None)
        else:
            im.__transformer(
                (0, 0) + size, self, method, data, resample, fillcolor is None
            )

        return im

    def __transformer(self, box, image, method, data, resample=NEAREST, fill=1):
        w = box[2] - box[0]
        h = box[3] - box[1]

        if method == AFFINE:
            data = data[0:6]

        elif method == EXTENT:
            # convert extent to an affine transform
            x0, y0, x1, y1 = data
            xs = float(x1 - x0) / w
            ys = float(y1 - y0) / h
            method = AFFINE
            data = (xs, 0, x0, 0, ys, y0)

        elif method == PERSPECTIVE:
            data = data[0:8]

        elif method == QUAD:
            # quadrilateral warp.  data specifies the four corners
            # given as NW, SW, SE, and NE.
            nw = data[0:2]
            sw = data[2:4]
            se = data[4:6]
            ne = data[6:8]
            x0, y0 = nw
            As = 1.0 / w
            At = 1.0 / h
            data = (
                x0,
                (ne[0] - x0) * As,
                (sw[0] - x0) * At,
                (se[0] - sw[0] - ne[0] + x0) * As * At,
                y0,
                (ne[1] - y0) * As,
                (sw[1] - y0) * At,
                (se[1] - sw[1] - ne[1] + y0) * As * At,
            )

        else:
            raise ValueError("unknown transformation method")

        if resample not in (NEAREST, BILINEAR, BICUBIC):
            if resample in (BOX, HAMMING, LANCZOS):
                message = {
                    BOX: "Image.BOX",
                    HAMMING: "Image.HAMMING",
                    LANCZOS: "Image.LANCZOS/Image.ANTIALIAS",
                }[resample] + " ({}) cannot be used.".format(resample)
            else:
                message = "Unknown resampling filter ({}).".format(resample)

            filters = [
                "{} ({})".format(filter[1], filter[0])
                for filter in (
                    (NEAREST, "Image.NEAREST"),
                    (BILINEAR, "Image.BILINEAR"),
                    (BICUBIC, "Image.BICUBIC"),
                )
            ]
            raise ValueError(
                message + " Use " + ", ".join(filters[:-1]) + " or " + filters[-1]
            )

        image.load()

        self.load()

        if image.mode in ("1", "P"):
            resample = NEAREST

        self.im.transform2(box, image.im, method, data, resample, fill)

    def transpose(self, method):
        """
        Transpose image (flip or rotate in 90 degree steps)

        :param method: One of :py:attr:`PIL.Image.FLIP_LEFT_RIGHT`,
          :py:attr:`PIL.Image.FLIP_TOP_BOTTOM`, :py:attr:`PIL.Image.ROTATE_90`,
          :py:attr:`PIL.Image.ROTATE_180`, :py:attr:`PIL.Image.ROTATE_270`,
          :py:attr:`PIL.Image.TRANSPOSE` or :py:attr:`PIL.Image.TRANSVERSE`.
        :returns: Returns a flipped or rotated copy of this image.
        """

        self.load()
        return self._new(self.im.transpose(method))

    def effect_spread(self, distance):
        """
        Randomly spread pixels in an image.

        :param distance: Distance to spread pixels.
        """
        self.load()
        return self._new(self.im.effect_spread(distance))

    def toqimage(self):
        """Returns a QImage copy of this image"""
        from . import ImageQt

        if not ImageQt.qt_is_installed:
            raise ImportError("Qt bindings are not installed")
        return ImageQt.toqimage(self)

    def toqpixmap(self):
        """Returns a QPixmap copy of this image"""
        from . import ImageQt

        if not ImageQt.qt_is_installed:
            raise ImportError("Qt bindings are not installed")
        return ImageQt.toqpixmap(self)


# --------------------------------------------------------------------
# Abstract handlers.


class ImagePointHandler:
    # used as a mixin by point transforms (for use with im.point)
    pass


class ImageTransformHandler:
    # used as a mixin by geometry transforms (for use with im.transform)
    pass


# --------------------------------------------------------------------
# Factories

#
# Debugging


def _wedge():
    """Create greyscale wedge (for debugging only)"""

    return Image()._new(core.wedge("L"))


def _check_size(size):
    """
    Common check to enforce type and sanity check on size tuples

    :param size: Should be a 2 tuple of (width, height)
    :returns: True, or raises a ValueError
    """

    if not isinstance(size, (list, tuple)):
        raise ValueError("Size must be a tuple")
    if len(size) != 2:
        raise ValueError("Size must be a tuple of length 2")
    if size[0] < 0 or size[1] < 0:
        raise ValueError("Width and height must be >= 0")

    return True


def new(mode, size, color=0):
    """
    Creates a new image with the given mode and size.

    :param mode: The mode to use for the new image. See:
       :ref:`concept-modes`.
    :param size: A 2-tuple, containing (width, height) in pixels.
    :param color: What color to use for the image.  Default is black.
       If given, this should be a single integer or floating point value
       for single-band modes, and a tuple for multi-band modes (one value
       per band).  When creating RGB images, you can also use color
       strings as supported by the ImageColor module.  If the color is
       None, the image is not initialised.
    :returns: An :py:class:`~PIL.Image.Image` object.
    """

    _check_size(size)

    if color is None:
        # don't initialize
        return Image()._new(core.new(mode, size))

    if isinstance(color, str):
        # css3-style specifier

        from . import ImageColor

        color = ImageColor.getcolor(color, mode)

    im = Image()
    if mode == "P" and isinstance(color, (list, tuple)) and len(color) in [3, 4]:
        # RGB or RGBA value for a P image
        from . import ImagePalette

        im.palette = ImagePalette.ImagePalette()
        color = im.palette.getcolor(color)
    return im._new(core.fill(mode, size, color))


def frombytes(mode, size, data, decoder_name="raw", *args):
    """
    Creates a copy of an image memory from pixel data in a buffer.

    In its simplest form, this function takes three arguments
    (mode, size, and unpacked pixel data).

    You can also use any pixel decoder supported by PIL.  For more
    information on available decoders, see the section
    :ref:`Writing Your Own File Decoder <file-decoders>`.

    Note that this function decodes pixel data only, not entire images.
    If you have an entire image in a string, wrap it in a
    :py:class:`~io.BytesIO` object, and use :py:func:`~PIL.Image.open` to load
    it.

    :param mode: The image mode. See: :ref:`concept-modes`.
    :param size: The image size.
    :param data: A byte buffer containing raw data for the given mode.
    :param decoder_name: What decoder to use.
    :param args: Additional parameters for the given decoder.
    :returns: An :py:class:`~PIL.Image.Image` object.
    """

    _check_size(size)

    # may pass tuple instead of argument list
    if len(args) == 1 and isinstance(args[0], tuple):
        args = args[0]

    if decoder_name == "raw" and args == ():
        args = mode

    im = new(mode, size)
    im.frombytes(data, decoder_name, args)
    return im


def fromstring(*args, **kw):
    raise NotImplementedError(
        "fromstring() has been removed. Please call frombytes() instead."
    )


def frombuffer(mode, size, data, decoder_name="raw", *args):
    """
    Creates an image memory referencing pixel data in a byte buffer.

    This function is similar to :py:func:`~PIL.Image.frombytes`, but uses data
    in the byte buffer, where possible.  This means that changes to the
    original buffer object are reflected in this image).  Not all modes can
    share memory; supported modes include "L", "RGBX", "RGBA", and "CMYK".

    Note that this function decodes pixel data only, not entire images.
    If you have an entire image file in a string, wrap it in a
    **BytesIO** object, and use :py:func:`~PIL.Image.open` to load it.

    In the current version, the default parameters used for the "raw" decoder
    differs from that used for :py:func:`~PIL.Image.frombytes`.  This is a
    bug, and will probably be fixed in a future release.  The current release
    issues a warning if you do this; to disable the warning, you should provide
    the full set of parameters.  See below for details.

    :param mode: The image mode. See: :ref:`concept-modes`.
    :param size: The image size.
    :param data: A bytes or other buffer object containing raw
        data for the given mode.
    :param decoder_name: What decoder to use.
    :param args: Additional parameters for the given decoder.  For the
        default encoder ("raw"), it's recommended that you provide the
        full set of parameters::

            frombuffer(mode, size, data, "raw", mode, 0, 1)

    :returns: An :py:class:`~PIL.Image.Image` object.

    .. versionadded:: 1.1.4
    """

    _check_size(size)

    # may pass tuple instead of argument list
    if len(args) == 1 and isinstance(args[0], tuple):
        args = args[0]

    if decoder_name == "raw":
        if args == ():
            args = mode, 0, 1
        if args[0] in _MAPMODES:
            im = new(mode, (1, 1))
            im = im._new(core.map_buffer(data, size, decoder_name, None, 0, args))
            im.readonly = 1
            return im

    return frombytes(mode, size, data, decoder_name, args)


def fromarray(obj, mode=None):
    """
    Creates an image memory from an object exporting the array interface
    (using the buffer protocol).

    If **obj** is not contiguous, then the tobytes method is called
    and :py:func:`~PIL.Image.frombuffer` is used.

    If you have an image in NumPy::

      from PIL import Image
      import numpy as np
      im = Image.open('hopper.jpg')
      a = np.asarray(im)

    Then this can be used to convert it to a Pillow image::

      im = Image.fromarray(a)

    :param obj: Object with array interface
    :param mode: Mode to use (will be determined from type if None)
      See: :ref:`concept-modes`.
    :returns: An image object.

    .. versionadded:: 1.1.6
    """
    arr = obj.__array_interface__
    shape = arr["shape"]
    ndim = len(shape)
    strides = arr.get("strides", None)
    if mode is None:
        try:
            typekey = (1, 1) + shape[2:], arr["typestr"]
            mode, rawmode = _fromarray_typemap[typekey]
        except KeyError:
            raise TypeError("Cannot handle this data type")
    else:
        rawmode = mode
    if mode in ["1", "L", "I", "P", "F"]:
        ndmax = 2
    elif mode == "RGB":
        ndmax = 3
    else:
        ndmax = 4
    if ndim > ndmax:
        raise ValueError("Too many dimensions: %d > %d." % (ndim, ndmax))

    size = shape[1], shape[0]
    if strides is not None:
        if hasattr(obj, "tobytes"):
            obj = obj.tobytes()
        else:
            obj = obj.tostring()

    return frombuffer(mode, size, obj, "raw", rawmode, 0, 1)


def fromqimage(im):
    """Creates an image instance from a QImage image"""
    from . import ImageQt

    if not ImageQt.qt_is_installed:
        raise ImportError("Qt bindings are not installed")
    return ImageQt.fromqimage(im)


def fromqpixmap(im):
    """Creates an image instance from a QPixmap image"""
    from . import ImageQt

    if not ImageQt.qt_is_installed:
        raise ImportError("Qt bindings are not installed")
    return ImageQt.fromqpixmap(im)


_fromarray_typemap = {
    # (shape, typestr) => mode, rawmode
    # first two members of shape are set to one
    ((1, 1), "|b1"): ("1", "1;8"),
    ((1, 1), "|u1"): ("L", "L"),
    ((1, 1), "|i1"): ("I", "I;8"),
    ((1, 1), "<u2"): ("I", "I;16"),
    ((1, 1), ">u2"): ("I", "I;16B"),
    ((1, 1), "<i2"): ("I", "I;16S"),
    ((1, 1), ">i2"): ("I", "I;16BS"),
    ((1, 1), "<u4"): ("I", "I;32"),
    ((1, 1), ">u4"): ("I", "I;32B"),
    ((1, 1), "<i4"): ("I", "I;32S"),
    ((1, 1), ">i4"): ("I", "I;32BS"),
    ((1, 1), "<f4"): ("F", "F;32F"),
    ((1, 1), ">f4"): ("F", "F;32BF"),
    ((1, 1), "<f8"): ("F", "F;64F"),
    ((1, 1), ">f8"): ("F", "F;64BF"),
    ((1, 1, 2), "|u1"): ("LA", "LA"),
    ((1, 1, 3), "|u1"): ("RGB", "RGB"),
    ((1, 1, 4), "|u1"): ("RGBA", "RGBA"),
}

# shortcuts
_fromarray_typemap[((1, 1), _ENDIAN + "i4")] = ("I", "I")
_fromarray_typemap[((1, 1), _ENDIAN + "f4")] = ("F", "F")


def _decompression_bomb_check(size):
    if MAX_IMAGE_PIXELS is None:
        return

    pixels = size[0] * size[1]

    if pixels > 2 * MAX_IMAGE_PIXELS:
        raise DecompressionBombError(
            "Image size (%d pixels) exceeds limit of %d pixels, "
            "could be decompression bomb DOS attack." % (pixels, 2 * MAX_IMAGE_PIXELS)
        )

    if pixels > MAX_IMAGE_PIXELS:
        warnings.warn(
            "Image size (%d pixels) exceeds limit of %d pixels, "
            "could be decompression bomb DOS attack." % (pixels, MAX_IMAGE_PIXELS),
            DecompressionBombWarning,
        )


def open(fp, mode="r"):
    """
    Opens and identifies the given image file.

    This is a lazy operation; this function identifies the file, but
    the file remains open and the actual image data is not read from
    the file until you try to process the data (or call the
    :py:meth:`~PIL.Image.Image.load` method).  See
    :py:func:`~PIL.Image.new`. See :ref:`file-handling`.

    :param fp: A filename (string), pathlib.Path object or a file object.
       The file object must implement :py:meth:`~file.read`,
       :py:meth:`~file.seek`, and :py:meth:`~file.tell` methods,
       and be opened in binary mode.
    :param mode: The mode.  If given, this argument must be "r".
    :returns: An :py:class:`~PIL.Image.Image` object.
    :exception IOError: If the file cannot be found, or the image cannot be
       opened and identified.
    """

    if mode != "r":
        raise ValueError("bad mode %r" % mode)

    exclusive_fp = False
    filename = ""
    if isinstance(fp, Path):
        filename = str(fp.resolve())
    elif isPath(fp):
        filename = fp

    if filename:
        fp = builtins.open(filename, "rb")
        exclusive_fp = True

    try:
        fp.seek(0)
    except (AttributeError, io.UnsupportedOperation):
        fp = io.BytesIO(fp.read())
        exclusive_fp = True

    prefix = fp.read(16)

    preinit()

    accept_warnings = []

    def _open_core(fp, filename, prefix):
        for i in ID:
            try:
                factory, accept = OPEN[i]
                result = not accept or accept(prefix)
                if type(result) in [str, bytes]:
                    accept_warnings.append(result)
                elif result:
                    fp.seek(0)
                    im = factory(fp, filename)
                    _decompression_bomb_check(im.size)
                    return im
            except (SyntaxError, IndexError, TypeError, struct.error):
                # Leave disabled by default, spams the logs with image
                # opening failures that are entirely expected.
                # logger.debug("", exc_info=True)
                continue
            except BaseException:
                if exclusive_fp:
                    fp.close()
                raise
        return None

    im = _open_core(fp, filename, prefix)

    if im is None:
        if init():
            im = _open_core(fp, filename, prefix)

    if im:
        im._exclusive_fp = exclusive_fp
        return im

    if exclusive_fp:
        fp.close()
    for message in accept_warnings:
        warnings.warn(message)
<<<<<<< HEAD
    raise OSError("cannot identify image file %r" % (filename if filename else fp))
=======
    raise UnidentifiedImageError(
        "cannot identify image file %r" % (filename if filename else fp)
    )
>>>>>>> 3a6cd406


#
# Image processing.


def alpha_composite(im1, im2):
    """
    Alpha composite im2 over im1.

    :param im1: The first image. Must have mode RGBA.
    :param im2: The second image.  Must have mode RGBA, and the same size as
       the first image.
    :returns: An :py:class:`~PIL.Image.Image` object.
    """

    im1.load()
    im2.load()
    return im1._new(core.alpha_composite(im1.im, im2.im))


def blend(im1, im2, alpha):
    """
    Creates a new image by interpolating between two input images, using
    a constant alpha.::

        out = image1 * (1.0 - alpha) + image2 * alpha

    :param im1: The first image.
    :param im2: The second image.  Must have the same mode and size as
       the first image.
    :param alpha: The interpolation alpha factor.  If alpha is 0.0, a
       copy of the first image is returned. If alpha is 1.0, a copy of
       the second image is returned. There are no restrictions on the
       alpha value. If necessary, the result is clipped to fit into
       the allowed output range.
    :returns: An :py:class:`~PIL.Image.Image` object.
    """

    im1.load()
    im2.load()
    return im1._new(core.blend(im1.im, im2.im, alpha))


def composite(image1, image2, mask):
    """
    Create composite image by blending images using a transparency mask.

    :param image1: The first image.
    :param image2: The second image.  Must have the same mode and
       size as the first image.
    :param mask: A mask image.  This image can have mode
       "1", "L", or "RGBA", and must have the same size as the
       other two images.
    """

    image = image2.copy()
    image.paste(image1, None, mask)
    return image


def eval(image, *args):
    """
    Applies the function (which should take one argument) to each pixel
    in the given image. If the image has more than one band, the same
    function is applied to each band. Note that the function is
    evaluated once for each possible pixel value, so you cannot use
    random components or other generators.

    :param image: The input image.
    :param function: A function object, taking one integer argument.
    :returns: An :py:class:`~PIL.Image.Image` object.
    """

    return image.point(args[0])


def merge(mode, bands):
    """
    Merge a set of single band images into a new multiband image.

    :param mode: The mode to use for the output image. See:
        :ref:`concept-modes`.
    :param bands: A sequence containing one single-band image for
        each band in the output image.  All bands must have the
        same size.
    :returns: An :py:class:`~PIL.Image.Image` object.
    """

    if getmodebands(mode) != len(bands) or "*" in mode:
        raise ValueError("wrong number of bands")
    for band in bands[1:]:
        if band.mode != getmodetype(mode):
            raise ValueError("mode mismatch")
        if band.size != bands[0].size:
            raise ValueError("size mismatch")
    for band in bands:
        band.load()
    return bands[0]._new(core.merge(mode, *[b.im for b in bands]))


# --------------------------------------------------------------------
# Plugin registry


def register_open(id, factory, accept=None):
    """
    Register an image file plugin.  This function should not be used
    in application code.

    :param id: An image format identifier.
    :param factory: An image file factory method.
    :param accept: An optional function that can be used to quickly
       reject images having another format.
    """
    id = id.upper()
    ID.append(id)
    OPEN[id] = factory, accept


def register_mime(id, mimetype):
    """
    Registers an image MIME type.  This function should not be used
    in application code.

    :param id: An image format identifier.
    :param mimetype: The image MIME type for this format.
    """
    MIME[id.upper()] = mimetype


def register_save(id, driver):
    """
    Registers an image save function.  This function should not be
    used in application code.

    :param id: An image format identifier.
    :param driver: A function to save images in this format.
    """
    SAVE[id.upper()] = driver


def register_save_all(id, driver):
    """
    Registers an image function to save all the frames
    of a multiframe format.  This function should not be
    used in application code.

    :param id: An image format identifier.
    :param driver: A function to save images in this format.
    """
    SAVE_ALL[id.upper()] = driver


def register_extension(id, extension):
    """
    Registers an image extension.  This function should not be
    used in application code.

    :param id: An image format identifier.
    :param extension: An extension used for this format.
    """
    EXTENSION[extension.lower()] = id.upper()


def register_extensions(id, extensions):
    """
    Registers image extensions.  This function should not be
    used in application code.

    :param id: An image format identifier.
    :param extensions: A list of extensions used for this format.
    """
    for extension in extensions:
        register_extension(id, extension)


def registered_extensions():
    """
    Returns a dictionary containing all file extensions belonging
    to registered plugins
    """
    if not EXTENSION:
        init()
    return EXTENSION


def register_decoder(name, decoder):
    """
    Registers an image decoder.  This function should not be
    used in application code.

    :param name: The name of the decoder
    :param decoder: A callable(mode, args) that returns an
                    ImageFile.PyDecoder object

    .. versionadded:: 4.1.0
    """
    DECODERS[name] = decoder


def register_encoder(name, encoder):
    """
    Registers an image encoder.  This function should not be
    used in application code.

    :param name: The name of the encoder
    :param encoder: A callable(mode, args) that returns an
                    ImageFile.PyEncoder object

    .. versionadded:: 4.1.0
    """
    ENCODERS[name] = encoder


# --------------------------------------------------------------------
# Simple display support.  User code may override this.


def _show(image, **options):
    # override me, as necessary
    _showxv(image, **options)


def _showxv(image, title=None, **options):
    from . import ImageShow

    ImageShow.show(image, title, **options)


# --------------------------------------------------------------------
# Effects


def effect_mandelbrot(size, extent, quality):
    """
    Generate a Mandelbrot set covering the given extent.

    :param size: The requested size in pixels, as a 2-tuple:
       (width, height).
    :param extent: The extent to cover, as a 4-tuple:
       (x0, y0, x1, y2).
    :param quality: Quality.
    """
    return Image()._new(core.effect_mandelbrot(size, extent, quality))


def effect_noise(size, sigma):
    """
    Generate Gaussian noise centered around 128.

    :param size: The requested size in pixels, as a 2-tuple:
       (width, height).
    :param sigma: Standard deviation of noise.
    """
    return Image()._new(core.effect_noise(size, sigma))


def linear_gradient(mode):
    """
    Generate 256x256 linear gradient from black to white, top to bottom.

    :param mode: Input mode.
    """
    return Image()._new(core.linear_gradient(mode))


def radial_gradient(mode):
    """
    Generate 256x256 radial gradient from black to white, centre to edge.

    :param mode: Input mode.
    """
    return Image()._new(core.radial_gradient(mode))


# --------------------------------------------------------------------
# Resources


def _apply_env_variables(env=None):
    if env is None:
        env = os.environ

    for var_name, setter in [
        ("PILLOW_ALIGNMENT", core.set_alignment),
        ("PILLOW_BLOCK_SIZE", core.set_block_size),
        ("PILLOW_BLOCKS_MAX", core.set_blocks_max),
    ]:
        if var_name not in env:
            continue

        var = env[var_name].lower()

        units = 1
        for postfix, mul in [("k", 1024), ("m", 1024 * 1024)]:
            if var.endswith(postfix):
                units = mul
                var = var[: -len(postfix)]

        try:
            var = int(var) * units
        except ValueError:
            warnings.warn("{} is not int".format(var_name))
            continue

        try:
            setter(var)
        except ValueError as e:
            warnings.warn("{}: {}".format(var_name, e))


_apply_env_variables()
atexit.register(core.clear_cache)


class Exif(MutableMapping):
    endian = "<"

    def __init__(self):
        self._data = {}
        self._ifds = {}
        self._info = None
        self._loaded_exif = None

    def _fixup(self, value):
        try:
            if len(value) == 1 and not isinstance(value, dict):
                return value[0]
        except Exception:
            pass
        return value

    def _fixup_dict(self, src_dict):
        # Helper function for _getexif()
        # returns a dict with any single item tuples/lists as individual values
        return {k: self._fixup(v) for k, v in src_dict.items()}

    def _get_ifd_dict(self, tag):
        try:
            # an offset pointer to the location of the nested embedded IFD.
            # It should be a long, but may be corrupted.
            self.fp.seek(self[tag])
        except (KeyError, TypeError):
            pass
        else:
            from . import TiffImagePlugin

            info = TiffImagePlugin.ImageFileDirectory_v1(self.head)
            info.load(self.fp)
            return self._fixup_dict(info)

    def load(self, data):
        # Extract EXIF information.  This is highly experimental,
        # and is likely to be replaced with something better in a future
        # version.

        # The EXIF record consists of a TIFF file embedded in a JPEG
        # application marker (!).
        if data == self._loaded_exif:
            return
        self._loaded_exif = data
        self._data.clear()
        self._ifds.clear()
        self._info = None
        if not data:
            return

        self.fp = io.BytesIO(data[6:])
        self.head = self.fp.read(8)
        # process dictionary
        from . import TiffImagePlugin

        self._info = TiffImagePlugin.ImageFileDirectory_v1(self.head)
        self.endian = self._info._endian
        self.fp.seek(self._info.next)
        self._info.load(self.fp)

        # get EXIF extension
        ifd = self._get_ifd_dict(0x8769)
        if ifd:
            self._data.update(ifd)
            self._ifds[0x8769] = ifd

    def tobytes(self, offset=0):
        from . import TiffImagePlugin

        if self.endian == "<":
            head = b"II\x2A\x00\x08\x00\x00\x00"
        else:
            head = b"MM\x00\x2A\x00\x00\x00\x08"
        ifd = TiffImagePlugin.ImageFileDirectory_v2(ifh=head)
        for tag, value in self.items():
            ifd[tag] = value
        return b"Exif\x00\x00" + head + ifd.tobytes(offset)

    def get_ifd(self, tag):
        if tag not in self._ifds and tag in self:
            if tag in [0x8825, 0xA005]:
                # gpsinfo, interop
                self._ifds[tag] = self._get_ifd_dict(tag)
            elif tag == 0x927C:  # makernote
                from .TiffImagePlugin import ImageFileDirectory_v2

                if self[0x927C][:8] == b"FUJIFILM":
                    exif_data = self[0x927C]
                    ifd_offset = i32le(exif_data[8:12])
                    ifd_data = exif_data[ifd_offset:]

                    makernote = {}
                    for i in range(0, struct.unpack("<H", ifd_data[:2])[0]):
                        ifd_tag, typ, count, data = struct.unpack(
                            "<HHL4s", ifd_data[i * 12 + 2 : (i + 1) * 12 + 2]
                        )
                        try:
                            unit_size, handler = ImageFileDirectory_v2._load_dispatch[
                                typ
                            ]
                        except KeyError:
                            continue
                        size = count * unit_size
                        if size > 4:
                            (offset,) = struct.unpack("<L", data)
                            data = ifd_data[offset - 12 : offset + size - 12]
                        else:
                            data = data[:size]

                        if len(data) != size:
                            warnings.warn(
                                "Possibly corrupt EXIF MakerNote data.  "
                                "Expecting to read %d bytes but only got %d."
                                " Skipping tag %s" % (size, len(data), ifd_tag)
                            )
                            continue

                        if not data:
                            continue

                        makernote[ifd_tag] = handler(
                            ImageFileDirectory_v2(), data, False
                        )
                    self._ifds[0x927C] = dict(self._fixup_dict(makernote))
                elif self.get(0x010F) == "Nintendo":
                    ifd_data = self[0x927C]

                    makernote = {}
                    for i in range(0, struct.unpack(">H", ifd_data[:2])[0]):
                        ifd_tag, typ, count, data = struct.unpack(
                            ">HHL4s", ifd_data[i * 12 + 2 : (i + 1) * 12 + 2]
                        )
                        if ifd_tag == 0x1101:
                            # CameraInfo
                            (offset,) = struct.unpack(">L", data)
                            self.fp.seek(offset)

                            camerainfo = {"ModelID": self.fp.read(4)}

                            self.fp.read(4)
                            # Seconds since 2000
                            camerainfo["TimeStamp"] = i32le(self.fp.read(12))

                            self.fp.read(4)
                            camerainfo["InternalSerialNumber"] = self.fp.read(4)

                            self.fp.read(12)
                            parallax = self.fp.read(4)
                            handler = ImageFileDirectory_v2._load_dispatch[
                                TiffTags.FLOAT
                            ][1]
                            camerainfo["Parallax"] = handler(
                                ImageFileDirectory_v2(), parallax, False
                            )

                            self.fp.read(4)
                            camerainfo["Category"] = self.fp.read(2)

                            makernote = {0x1101: dict(self._fixup_dict(camerainfo))}
                    self._ifds[0x927C] = makernote
        return self._ifds.get(tag, {})

    def __str__(self):
        if self._info is not None:
            # Load all keys into self._data
            for tag in self._info.keys():
                self[tag]

        return str(self._data)

    def __len__(self):
        keys = set(self._data)
        if self._info is not None:
            keys.update(self._info)
        return len(keys)

    def __getitem__(self, tag):
        if self._info is not None and tag not in self._data and tag in self._info:
            self._data[tag] = self._fixup(self._info[tag])
            if tag == 0x8825:
                self._data[tag] = self.get_ifd(tag)
            del self._info[tag]
        return self._data[tag]

    def __contains__(self, tag):
        return tag in self._data or (self._info is not None and tag in self._info)

    def __setitem__(self, tag, value):
        if self._info is not None and tag in self._info:
            del self._info[tag]
        self._data[tag] = value

    def __delitem__(self, tag):
        if self._info is not None and tag in self._info:
            del self._info[tag]
        del self._data[tag]

    def __iter__(self):
        keys = set(self._data)
        if self._info is not None:
            keys.update(self._info)
        return iter(keys)<|MERGE_RESOLUTION|>--- conflicted
+++ resolved
@@ -2743,13 +2743,9 @@
         fp.close()
     for message in accept_warnings:
         warnings.warn(message)
-<<<<<<< HEAD
-    raise OSError("cannot identify image file %r" % (filename if filename else fp))
-=======
     raise UnidentifiedImageError(
         "cannot identify image file %r" % (filename if filename else fp)
     )
->>>>>>> 3a6cd406
 
 
 #
