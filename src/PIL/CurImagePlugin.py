#
# The Python Imaging Library.
# $Id$
#
# Windows Cursor support for PIL
#
# notes:
#       uses BmpImagePlugin.py to read the bitmap data.
#
# history:
#       96-05-27 fl     Created
#
# Copyright (c) Secret Labs AB 1997.
# Copyright (c) Fredrik Lundh 1996.
#
# See the README file for information on usage and redistribution.
#
from __future__ import annotations

from io import BytesIO

from . import BmpImagePlugin, IcoImagePlugin, Image, ImageFile
from ._binary import i16le as i16
from ._binary import i32le as i32
from ._binary import o8
from ._binary import o16le as o16
from ._binary import o32le as o32

#
# --------------------------------------------------------------------

_MAGIC = b"\x00\x00\x02\x00"


def _save(im: Image.Image, fp: BytesIO, filename: str):
    fp.write(_MAGIC)
    bmp = im.encoderinfo.get("bitmap_format", "") == "bmp"
    s = im.encoderinfo.get(
        "sizes",
        [(16, 16), (24, 24), (32, 32), (48, 48), (64, 64), (128, 128), (256, 256)],
    )
    h = im.encoderinfo.get("hotspots", [(0, 0) for i in range(len(s))])

    if len(h) != len(s):
        msg = "Number of hotspots must be equal to number of cursor sizes"
        raise ValueError(msg)

    # sort and remove duplicate sizes
    sizes, hotspots = [], []
    for size, hotspot in sorted(zip(s, h), key=lambda x: x[0]):
        if size not in sizes:
            sizes.append(size)
            hotspots.append(hotspot)

    frames = []
    width, height = im.size
    for size in sizes:
        if size[0] > width or size[1] > height or size[0] > 256 or size[1] > 256:
            continue

        # TODO: invent a more convenient method for proportional scalings
        frame = im.copy()
        frame.thumbnail(size, Image.Resampling.LANCZOS, reducing_gap=None)
        frames.append(frame)

    fp.write(o16(len(frames)))  # idCount(2)
    offset = fp.tell() + len(frames) * 16
    for hotspot, frame in zip(hotspots, frames):
        width, height = frame.size
        # 0 means 256
        fp.write(o8(width if width < 256 else 0))  # bWidth(1)
        fp.write(o8(height if height < 256 else 0))  # bHeight(1)

        bits, colors = BmpImagePlugin.SAVE[frame.mode][1:] if bmp else (32, 0)
        fp.write(o8(colors))  # bColorCount(1)
        fp.write(b"\0")  # bReserved(1)
        fp.write(o16(hotspot[0]))  # x_hotspot(2)
        fp.write(o16(hotspot[1]))  # y_hotspot(2)

        image_io = BytesIO()
        if bmp:
            if bits != 32:
                and_mask = Image.new("1", size)
                ImageFile._save(
                    and_mask, image_io, [("raw", (0, 0) + size, 0, ("1", 0, -1))]
                )
            else:
                frame.alpha = True

            frame.save(image_io, "dib")
        else:
            frame.save(image_io, "png")
        image_io.seek(0)
        image_bytes = image_io.read()
        if bmp:
            image_bytes = image_bytes[:8] + o32(height * 2) + image_bytes[12:]

        bytes_len = len(image_bytes)
        fp.write(o32(bytes_len))  # dwBytesInRes(4)
        fp.write(o32(offset))  # dwImageOffset(4)
        current = fp.tell()
        fp.seek(offset)
        fp.write(image_bytes)
        offset = offset + bytes_len
        fp.seek(current)


def _accept(prefix: bytes) -> bool:
<<<<<<< HEAD
    return prefix[:4] == _MAGIC
=======
    return prefix.startswith(b"\0\0\2\0")
>>>>>>> c7ed097d


##
# Image plugin for Windows Cursor files.
class CurFile(IcoImagePlugin.IcoFile):
    def __init__(self, buf: BytesIO()):
        """
        Parse image from file-like object containing cur file data
        """

        # check if CUR
        s = buf.read(6)
        if not _accept(s):
            msg = "not a CUR file"
            raise SyntaxError(msg)

        self.buf = buf
        self.entry = []

        # Number of items in file
        self.nb_items = i16(s, 4)

        # Get headers for each item
        for _ in range(self.nb_items):
            s = buf.read(16)

            icon_header = {
                "width": s[0],
                "height": s[1],
                "nb_color": s[2],  # No. of colors in image (0 if >=8bpp)
                "reserved": s[3],
                "x_hotspot": i16(s, 4),
                "y_hotspot": i16(s, 6),
                "size": i32(s, 8),
                "offset": i32(s, 12),
            }

            # See Wikipedia
            for j in ("width", "height"):
                if not icon_header[j]:
                    icon_header[j] = 256

            icon_header["dim"] = (icon_header["width"], icon_header["height"])
            icon_header["square"] = icon_header["width"] * icon_header["height"]

            # TODO: This needs further investigation. Cursor files do not really
            # specify their bpp like ICO's as those bits are used for the y_hotspot.
            # For now, bpp is calculated by subtracting the AND mask (equal to number
            # of pixels * 1bpp) and dividing by the number of pixels. This seems
            # to work well so far.
            BITMAP_INFO_HEADER_SIZE = 40
            bpp_without_and = (
                (icon_header["size"] - BITMAP_INFO_HEADER_SIZE) * 8
            ) // icon_header["square"]

            if bpp_without_and != 32:
                icon_header["bpp"] = (
                    (icon_header["size"] - BITMAP_INFO_HEADER_SIZE) * 8
                    - icon_header["square"]
                ) // icon_header["square"]
            else:
                icon_header["bpp"] = bpp_without_and

            self.entry.append(icon_header)

        self.entry = sorted(self.entry, key=lambda x: x["square"])
        self.entry.reverse()

    def sizes(self):
        return [(h["width"], h["height"]) for h in self.entry]

    def hotspots(self):
        return [(h["x_hotspot"], h["y_hotspot"]) for h in self.entry]


class CurImageFile(IcoImagePlugin.IcoImageFile):
    """
    PIL read-only image support for Microsoft Windows .cur files.

    By default the largest resolution image in the file will be loaded. This
    can be changed by altering the 'size' attribute before calling 'load'.

    The info dictionary has a key 'sizes' that is a list of the sizes available
    in the icon file. It also contains key 'hotspots' that is a list of the
    cursor hotspots.

    Handles classic, XP and Vista icon formats.

    When saving, PNG compression is used. Support for this was only added in
    Windows Vista. If you are unable to view the icon in Windows, convert the
    image to "RGBA" mode before saving. This is an extension of the IcoImagePlugin.

    Raises:
        ValueError: The number of sizes and hotspots do not match.
        SyntaxError: The file is not a cursor file.
        TypeError: There are no cursors contained withing the file.
    """

    format = "CUR"
    format_description = "Windows Cursor"

    def _open(self) -> None:
        self.ico = CurFile(self.fp)
        self.info["sizes"] = self.ico.sizes()
        self.info["hotspots"] = self.ico.hotspots()
        if len(self.ico.entry) > 0:
            self.size = self.ico.entry[0]["dim"]
        else:
            msg = "No cursors were found"
            raise TypeError(msg)
        self.load()


#
# --------------------------------------------------------------------

Image.register_open(CurImageFile.format, CurImageFile, _accept)
Image.register_save(CurImageFile.format, _save)
Image.register_extension(CurImageFile.format, ".cur")<|MERGE_RESOLUTION|>--- conflicted
+++ resolved
@@ -106,11 +106,7 @@
 
 
 def _accept(prefix: bytes) -> bool:
-<<<<<<< HEAD
-    return prefix[:4] == _MAGIC
-=======
-    return prefix.startswith(b"\0\0\2\0")
->>>>>>> c7ed097d
+    return prefix.startswith(_MAGIC)
 
 
 ##
