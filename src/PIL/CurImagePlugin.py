#
# The Python Imaging Library.
# $Id$
#
# Windows Cursor support for PIL
#
# notes:
#       uses BmpImagePlugin.py to read the bitmap data.
#
# history:
#       96-05-27 fl     Created
#
# Copyright (c) Secret Labs AB 1997.
# Copyright (c) Fredrik Lundh 1996.
#
# See the README file for information on usage and redistribution.
#
<<<<<<< HEAD
from io import BytesIO

from . import BmpImagePlugin, IcoImagePlugin, Image, ImageFile
=======
from __future__ import annotations

from . import BmpImagePlugin, Image
>>>>>>> df834288
from ._binary import i16le as i16
from ._binary import i32le as i32
from ._binary import o8
from ._binary import o16le as o16
from ._binary import o32le as o32

#
# --------------------------------------------------------------------

_MAGIC = b"\x00\x00\x02\x00"


def _save(im: Image.Image, fp: BytesIO, filename: str):
    fp.write(_MAGIC)
    bmp = im.encoderinfo.get("bitmap_format", "") == "bmp"
    s = im.encoderinfo.get(
        "sizes",
        [(16, 16), (24, 24), (32, 32), (48, 48), (64, 64), (128, 128), (256, 256)],
    )
    h = im.encoderinfo.get("hotspots", [(0, 0) for i in range(len(s))])

    if len(h) != len(s):
        msg = "Number of hotspots must be equal to number of cursor sizes"
        raise ValueError(msg)

    # sort and remove duplicate sizes
    sizes, hotspots = [], []
    for size, hotspot in sorted(zip(s, h), key=lambda x: x[0]):
        if size not in sizes:
            sizes.append(size)
            hotspots.append(hotspot)

    frames = []
    width, height = im.size
    for size in sizes:
        if size[0] > width or size[1] > height or size[0] > 256 or size[1] > 256:
            continue

        # TODO: invent a more convenient method for proportional scalings
        frame = im.copy()
        frame.thumbnail(size, Image.Resampling.LANCZOS, reducing_gap=None)
        frames.append(frame)

    fp.write(o16(len(frames)))  # idCount(2)
    offset = fp.tell() + len(frames) * 16
    for hotspot, frame in zip(hotspots, frames):
        width, height = frame.size
        # 0 means 256
        fp.write(o8(width if width < 256 else 0))  # bWidth(1)
        fp.write(o8(height if height < 256 else 0))  # bHeight(1)

        bits, colors = BmpImagePlugin.SAVE[frame.mode][1:] if bmp else (32, 0)
        fp.write(o8(colors))  # bColorCount(1)
        fp.write(b"\0")  # bReserved(1)
        fp.write(o16(hotspot[0]))  # x_hotspot(2)
        fp.write(o16(hotspot[1]))  # y_hotspot(2)

        image_io = BytesIO()
        if bmp:
            if bits != 32:
                and_mask = Image.new("1", size)
                ImageFile._save(
                    and_mask, image_io, [("raw", (0, 0) + size, 0, ("1", 0, -1))]
                )
            else:
                frame.alpha = True

            frame.save(image_io, "dib")
        else:
            frame.save(image_io, "png")
        image_io.seek(0)
        image_bytes = image_io.read()
        if bmp:
            image_bytes = image_bytes[:8] + o32(height * 2) + image_bytes[12:]

        bytes_len = len(image_bytes)
        fp.write(o32(bytes_len))  # dwBytesInRes(4)
        fp.write(o32(offset))  # dwImageOffset(4)
        current = fp.tell()
        fp.seek(offset)
        fp.write(image_bytes)
        offset = offset + bytes_len
        fp.seek(current)


def _accept(prefix):
    return prefix[:4] == _MAGIC


##
# Image plugin for Windows Cursor files.
class CurFile(IcoImagePlugin.IcoFile):
    def __init__(self, buf: BytesIO()):
        """
        Parse image from file-like object containing cur file data
        """

        # check if CUR
        s = buf.read(6)
        if not _accept(s):
            msg = "not a CUR file"
            raise SyntaxError(msg)

        self.buf = buf
        self.entry = []

        # Number of items in file
        self.nb_items = i16(s, 4)

        # Get headers for each item
        for _ in range(self.nb_items):
            s = buf.read(16)

            icon_header = {
                "width": s[0],
                "height": s[1],
                "nb_color": s[2],  # No. of colors in image (0 if >=8bpp)
                "reserved": s[3],
                "x_hotspot": i16(s, 4),
                "y_hotspot": i16(s, 6),
                "size": i32(s, 8),
                "offset": i32(s, 12),
            }

            # See Wikipedia
            for j in ("width", "height"):
                if not icon_header[j]:
                    icon_header[j] = 256

            icon_header["dim"] = (icon_header["width"], icon_header["height"])
            icon_header["square"] = icon_header["width"] * icon_header["height"]

            # TODO: This needs further investigation. Cursor files do not really
            # specify their bpp like ICO's as those bits are used for the y_hotspot.
            # For now, bpp is calculated by subtracting the AND mask (equal to number
            # of pixels * 1bpp) and dividing by the number of pixels. This seems
            # to work well so far.
            BITMAP_INFO_HEADER_SIZE = 40
            bpp_without_and = (
                (icon_header["size"] - BITMAP_INFO_HEADER_SIZE) * 8
            ) // icon_header["square"]

            if bpp_without_and != 32:
                icon_header["bpp"] = (
                    (icon_header["size"] - BITMAP_INFO_HEADER_SIZE) * 8
                    - icon_header["square"]
                ) // icon_header["square"]
            else:
                icon_header["bpp"] = bpp_without_and

            self.entry.append(icon_header)

        self.entry = sorted(self.entry, key=lambda x: x["square"])
        self.entry.reverse()

    def sizes(self):
        return [(h["width"], h["height"]) for h in self.entry]

    def hotspots(self):
        return [(h["x_hotspot"], h["y_hotspot"]) for h in self.entry]


class CurImageFile(IcoImagePlugin.IcoImageFile):
    """
    PIL read-only image support for Microsoft Windows .cur files.

    By default the largest resolution image in the file will be loaded. This
    can be changed by altering the 'size' attribute before calling 'load'.

    The info dictionary has a key 'sizes' that is a list of the sizes available
    in the icon file. It also contains key 'hotspots' that is a list of the
    cursor hotspots.

    Handles classic, XP and Vista icon formats.

    When saving, PNG compression is used. Support for this was only added in
    Windows Vista. If you are unable to view the icon in Windows, convert the
    image to "RGBA" mode before saving. This is an extension of the IcoImagePlugin.

    Raises:
        ValueError: The number of sizes and hotspots do not match.
        SyntaxError: The file is not a cursor file.
        TypeError: There are no cursors contained withing the file.
    """

    format = "CUR"
    format_description = "Windows Cursor"

    def _open(self):
        self.ico = CurFile(self.fp)
        self.info["sizes"] = self.ico.sizes()
        self.info["hotspots"] = self.ico.hotspots()
        if len(self.ico.entry) > 0:
            self.size = self.ico.entry[0]["dim"]
        else:
            msg = "No cursors were found"
            raise TypeError(msg)
        self.load()


#
# --------------------------------------------------------------------

Image.register_open(CurImageFile.format, CurImageFile, _accept)
Image.register_save(CurImageFile.format, _save)
Image.register_extension(CurImageFile.format, ".cur")<|MERGE_RESOLUTION|>--- conflicted
+++ resolved
@@ -15,15 +15,10 @@
 #
 # See the README file for information on usage and redistribution.
 #
-<<<<<<< HEAD
+from __future__ import annotations
 from io import BytesIO
 
 from . import BmpImagePlugin, IcoImagePlugin, Image, ImageFile
-=======
-from __future__ import annotations
-
-from . import BmpImagePlugin, Image
->>>>>>> df834288
 from ._binary import i16le as i16
 from ._binary import i32le as i32
 from ._binary import o8
