#
# The Python Imaging Library.
# $Id$
#
# PIL raster font management
#
# History:
# 1996-08-07 fl   created (experimental)
# 1997-08-25 fl   minor adjustments to handle fonts from pilfont 0.3
# 1999-02-06 fl   rewrote most font management stuff in C
# 1999-03-17 fl   take pth files into account in load_path (from Richard Jones)
# 2001-02-17 fl   added freetype support
# 2001-05-09 fl   added TransposedFont wrapper class
# 2002-03-04 fl   make sure we have a "L" or "1" font
# 2002-12-04 fl   skip non-directory entries in the system path
# 2003-04-29 fl   add embedded default font
# 2003-09-27 fl   added support for truetype charmap encodings
#
# Todo:
# Adapt to PILFONT2 format (16-bit fonts, compressed, single file)
#
# Copyright (c) 1997-2003 by Secret Labs AB
# Copyright (c) 1996-2003 by Fredrik Lundh
#
# See the README file for information on usage and redistribution.
#

import base64
import os
import sys
import warnings
from enum import IntEnum
from io import BytesIO

from . import Image
from ._util import isDirectory, isPath


class Layout(IntEnum):
    BASIC = 0
    RAQM = 1


def __getattr__(name):
    deprecated = "deprecated and will be removed in Pillow 10 (2023-07-01). "
    for enum, prefix in {Layout: "LAYOUT_"}.items():
        if name.startswith(prefix):
            name = name[len(prefix) :]
            if name in enum.__members__:
                warnings.warn(
                    prefix
                    + name
                    + " is "
                    + deprecated
                    + "Use "
                    + enum.__name__
                    + "."
                    + name
                    + " instead.",
                    DeprecationWarning,
                    stacklevel=2,
                )
                return enum[name]
    raise AttributeError(f"module '{__name__}' has no attribute '{name}'")


class _imagingft_not_installed:
    # module placeholder
    def __getattr__(self, id):
        raise ImportError("The _imagingft C module is not installed")


try:
    from . import _imagingft as core
except ImportError:
    core = _imagingft_not_installed()


# FIXME: add support for pilfont2 format (see FontFile.py)

# --------------------------------------------------------------------
# Font metrics format:
#       "PILfont" LF
#       fontdescriptor LF
#       (optional) key=value... LF
#       "DATA" LF
#       binary data: 256*10*2 bytes (dx, dy, dstbox, srcbox)
#
# To place a character, cut out srcbox and paste at dstbox,
# relative to the character position.  Then move the character
# position according to dx, dy.
# --------------------------------------------------------------------


class ImageFont:
    "PIL font wrapper"

    def _load_pilfont(self, filename):

        with open(filename, "rb") as fp:
            image = None
            for ext in (".png", ".gif", ".pbm"):
                if image:
                    image.close()
                try:
                    fullname = os.path.splitext(filename)[0] + ext
                    image = Image.open(fullname)
                except Exception:
                    pass
                else:
                    if image and image.mode in ("1", "L"):
                        break
            else:
                if image:
                    image.close()
                raise OSError("cannot find glyph data file")

            self.file = fullname

            self._load_pilfont_data(fp, image)
            image.close()

    def _load_pilfont_data(self, file, image):

        # read PILfont header
        if file.readline() != b"PILfont\n":
            raise SyntaxError("Not a PILfont file")
        file.readline().split(b";")
        self.info = []  # FIXME: should be a dictionary
        while True:
            s = file.readline()
            if not s or s == b"DATA\n":
                break
            self.info.append(s)

        # read PILfont metrics
        data = file.read(256 * 20)

        # check image
        if image.mode not in ("1", "L"):
            raise TypeError("invalid font image mode")

        image.load()

        self.font = Image.core.font(image.im, data)

    def getsize(self, text, *args, **kwargs):
        """
        Returns width and height (in pixels) of given text.

        :param text: Text to measure.

        :return: (width, height)
        """
        return self.font.getsize(text)

    def getmask(self, text, mode="", *args, **kwargs):
        """
        Create a bitmap for the text.

        If the font uses antialiasing, the bitmap should have mode ``L`` and use a
        maximum value of 255. Otherwise, it should have mode ``1``.

        :param text: Text to render.
        :param mode: Used by some graphics drivers to indicate what mode the
                     driver prefers; if empty, the renderer may return either
                     mode. Note that the mode is always a string, to simplify
                     C-level implementations.

                     .. versionadded:: 1.1.5

        :return: An internal PIL storage memory instance as defined by the
                 :py:mod:`PIL.Image.core` interface module.
        """
        return self.font.getmask(text, mode)


##
# Wrapper for FreeType fonts.  Application code should use the
# <b>truetype</b> factory function to create font objects.


class FreeTypeFont:
    "FreeType font wrapper (requires _imagingft service)"

    def __init__(self, font=None, size=10, index=0, encoding="", layout_engine=None):
        # FIXME: use service provider instead

        self.path = font
        self.size = size
        self.index = index
        self.encoding = encoding

        if layout_engine not in (Layout.BASIC, Layout.RAQM):
            layout_engine = Layout.BASIC
            if core.HAVE_RAQM:
<<<<<<< HEAD
                layout_engine = Layout.RAQM
        elif layout_engine == Layout.RAQM and not core.HAVE_RAQM:
            layout_engine = Layout.BASIC
=======
                layout_engine = LAYOUT_RAQM
        elif layout_engine == LAYOUT_RAQM and not core.HAVE_RAQM:
            import warnings

            warnings.warn(
                "Raqm layout was requested, but Raqm is not available. "
                "Falling back to basic layout."
            )
            layout_engine = LAYOUT_BASIC
>>>>>>> 4e65e2c2

        self.layout_engine = layout_engine

        def load_from_bytes(f):
            self.font_bytes = f.read()
            self.font = core.getfont(
                "", size, index, encoding, self.font_bytes, layout_engine
            )

        if isPath(font):
            if sys.platform == "win32":
                font_bytes_path = font if isinstance(font, bytes) else font.encode()
                try:
                    font_bytes_path.decode("ascii")
                except UnicodeDecodeError:
                    # FreeType cannot load fonts with non-ASCII characters on Windows
                    # So load it into memory first
                    with open(font, "rb") as f:
                        load_from_bytes(f)
                    return
            self.font = core.getfont(
                font, size, index, encoding, layout_engine=layout_engine
            )
        else:
            load_from_bytes(font)

    def __getstate__(self):
        return [self.path, self.size, self.index, self.encoding, self.layout_engine]

    def __setstate__(self, state):
        path, size, index, encoding, layout_engine = state
        self.__init__(path, size, index, encoding, layout_engine)

    def _multiline_split(self, text):
        split_character = "\n" if isinstance(text, str) else b"\n"
        return text.split(split_character)

    def getname(self):
        """
        :return: A tuple of the font family (e.g. Helvetica) and the font style
            (e.g. Bold)
        """
        return self.font.family, self.font.style

    def getmetrics(self):
        """
        :return: A tuple of the font ascent (the distance from the baseline to
            the highest outline point) and descent (the distance from the
            baseline to the lowest outline point, a negative value)
        """
        return self.font.ascent, self.font.descent

    def getlength(self, text, mode="", direction=None, features=None, language=None):
        """
        Returns length (in pixels with 1/64 precision) of given text when rendered
        in font with provided direction, features, and language.

        This is the amount by which following text should be offset.
        Text bounding box may extend past the length in some fonts,
        e.g. when using italics or accents.

        The result is returned as a float; it is a whole number if using basic layout.

        Note that the sum of two lengths may not equal the length of a concatenated
        string due to kerning. If you need to adjust for kerning, include the following
        character and subtract its length.

        For example, instead of

        .. code-block:: python

          hello = font.getlength("Hello")
          world = font.getlength("World")
          hello_world = hello + world  # not adjusted for kerning
          assert hello_world == font.getlength("HelloWorld")  # may fail

        use

        .. code-block:: python

          hello = font.getlength("HelloW") - font.getlength("W")  # adjusted for kerning
          world = font.getlength("World")
          hello_world = hello + world  # adjusted for kerning
          assert hello_world == font.getlength("HelloWorld")  # True

        or disable kerning with (requires libraqm)

        .. code-block:: python

          hello = draw.textlength("Hello", font, features=["-kern"])
          world = draw.textlength("World", font, features=["-kern"])
          hello_world = hello + world  # kerning is disabled, no need to adjust
          assert hello_world == draw.textlength("HelloWorld", font, features=["-kern"])

        .. versionadded:: 8.0.0

        :param text: Text to measure.
        :param mode: Used by some graphics drivers to indicate what mode the
                     driver prefers; if empty, the renderer may return either
                     mode. Note that the mode is always a string, to simplify
                     C-level implementations.

        :param direction: Direction of the text. It can be 'rtl' (right to
                          left), 'ltr' (left to right) or 'ttb' (top to bottom).
                          Requires libraqm.

        :param features: A list of OpenType font features to be used during text
                         layout. This is usually used to turn on optional
                         font features that are not enabled by default,
                         for example 'dlig' or 'ss01', but can be also
                         used to turn off default font features for
                         example '-liga' to disable ligatures or '-kern'
                         to disable kerning.  To get all supported
                         features, see
                         https://docs.microsoft.com/en-us/typography/opentype/spec/featurelist
                         Requires libraqm.

        :param language: Language of the text. Different languages may use
                         different glyph shapes or ligatures. This parameter tells
                         the font which language the text is in, and to apply the
                         correct substitutions as appropriate, if available.
                         It should be a `BCP 47 language code
                         <https://www.w3.org/International/articles/language-tags/>`_
                         Requires libraqm.

        :return: Width for horizontal, height for vertical text.
        """
        return self.font.getlength(text, mode, direction, features, language) / 64

    def getbbox(
        self,
        text,
        mode="",
        direction=None,
        features=None,
        language=None,
        stroke_width=0,
        anchor=None,
    ):
        """
        Returns bounding box (in pixels) of given text relative to given anchor
        when rendered in font with provided direction, features, and language.

        Use :py:meth:`getlength()` to get the offset of following text with
        1/64 pixel precision. The bounding box includes extra margins for
        some fonts, e.g. italics or accents.

        .. versionadded:: 8.0.0

        :param text: Text to render.
        :param mode: Used by some graphics drivers to indicate what mode the
                     driver prefers; if empty, the renderer may return either
                     mode. Note that the mode is always a string, to simplify
                     C-level implementations.

        :param direction: Direction of the text. It can be 'rtl' (right to
                          left), 'ltr' (left to right) or 'ttb' (top to bottom).
                          Requires libraqm.

        :param features: A list of OpenType font features to be used during text
                         layout. This is usually used to turn on optional
                         font features that are not enabled by default,
                         for example 'dlig' or 'ss01', but can be also
                         used to turn off default font features for
                         example '-liga' to disable ligatures or '-kern'
                         to disable kerning.  To get all supported
                         features, see
                         https://docs.microsoft.com/en-us/typography/opentype/spec/featurelist
                         Requires libraqm.

        :param language: Language of the text. Different languages may use
                         different glyph shapes or ligatures. This parameter tells
                         the font which language the text is in, and to apply the
                         correct substitutions as appropriate, if available.
                         It should be a `BCP 47 language code
                         <https://www.w3.org/International/articles/language-tags/>`_
                         Requires libraqm.

        :param stroke_width: The width of the text stroke.

        :param anchor:  The text anchor alignment. Determines the relative location of
                        the anchor to the text. The default alignment is top left.
                        See :ref:`text-anchors` for valid values.

        :return: ``(left, top, right, bottom)`` bounding box
        """
        size, offset = self.font.getsize(
            text, mode, direction, features, language, anchor
        )
        left, top = offset[0] - stroke_width, offset[1] - stroke_width
        width, height = size[0] + 2 * stroke_width, size[1] + 2 * stroke_width
        return left, top, left + width, top + height

    def getsize(
        self, text, direction=None, features=None, language=None, stroke_width=0
    ):
        """
        Returns width and height (in pixels) of given text if rendered in font with
        provided direction, features, and language.

        Use :py:meth:`getlength()` to measure the offset of following text with
        1/64 pixel precision.
        Use :py:meth:`getbbox()` to get the exact bounding box based on an anchor.

        .. note:: For historical reasons this function measures text height from
            the ascender line instead of the top, see :ref:`text-anchors`.
            If you wish to measure text height from the top, it is recommended
            to use the bottom value of :meth:`getbbox` with ``anchor='lt'`` instead.

        :param text: Text to measure.

        :param direction: Direction of the text. It can be 'rtl' (right to
                          left), 'ltr' (left to right) or 'ttb' (top to bottom).
                          Requires libraqm.

                          .. versionadded:: 4.2.0

        :param features: A list of OpenType font features to be used during text
                         layout. This is usually used to turn on optional
                         font features that are not enabled by default,
                         for example 'dlig' or 'ss01', but can be also
                         used to turn off default font features for
                         example '-liga' to disable ligatures or '-kern'
                         to disable kerning.  To get all supported
                         features, see
                         https://docs.microsoft.com/en-us/typography/opentype/spec/featurelist
                         Requires libraqm.

                         .. versionadded:: 4.2.0

        :param language: Language of the text. Different languages may use
                         different glyph shapes or ligatures. This parameter tells
                         the font which language the text is in, and to apply the
                         correct substitutions as appropriate, if available.
                         It should be a `BCP 47 language code
                         <https://www.w3.org/International/articles/language-tags/>`_
                         Requires libraqm.

                         .. versionadded:: 6.0.0

        :param stroke_width: The width of the text stroke.

                         .. versionadded:: 6.2.0

        :return: (width, height)
        """
        # vertical offset is added for historical reasons
        # see https://github.com/python-pillow/Pillow/pull/4910#discussion_r486682929
        size, offset = self.font.getsize(text, "L", direction, features, language)
        return (
            size[0] + stroke_width * 2,
            size[1] + stroke_width * 2 + offset[1],
        )

    def getsize_multiline(
        self,
        text,
        direction=None,
        spacing=4,
        features=None,
        language=None,
        stroke_width=0,
    ):
        """
        Returns width and height (in pixels) of given text if rendered in font
        with provided direction, features, and language, while respecting
        newline characters.

        :param text: Text to measure.

        :param direction: Direction of the text. It can be 'rtl' (right to
                          left), 'ltr' (left to right) or 'ttb' (top to bottom).
                          Requires libraqm.

        :param spacing: The vertical gap between lines, defaulting to 4 pixels.

        :param features: A list of OpenType font features to be used during text
                         layout. This is usually used to turn on optional
                         font features that are not enabled by default,
                         for example 'dlig' or 'ss01', but can be also
                         used to turn off default font features for
                         example '-liga' to disable ligatures or '-kern'
                         to disable kerning.  To get all supported
                         features, see
                         https://docs.microsoft.com/en-us/typography/opentype/spec/featurelist
                         Requires libraqm.

        :param language: Language of the text. Different languages may use
                         different glyph shapes or ligatures. This parameter tells
                         the font which language the text is in, and to apply the
                         correct substitutions as appropriate, if available.
                         It should be a `BCP 47 language code
                         <https://www.w3.org/International/articles/language-tags/>`_
                         Requires libraqm.

                         .. versionadded:: 6.0.0

        :param stroke_width: The width of the text stroke.

                         .. versionadded:: 6.2.0

        :return: (width, height)
        """
        max_width = 0
        lines = self._multiline_split(text)
        line_spacing = self.getsize("A", stroke_width=stroke_width)[1] + spacing
        for line in lines:
            line_width, line_height = self.getsize(
                line, direction, features, language, stroke_width
            )
            max_width = max(max_width, line_width)

        return max_width, len(lines) * line_spacing - spacing

    def getoffset(self, text):
        """
        Returns the offset of given text. This is the gap between the
        starting coordinate and the first marking. Note that this gap is
        included in the result of :py:func:`~PIL.ImageFont.FreeTypeFont.getsize`.

        :param text: Text to measure.

        :return: A tuple of the x and y offset
        """
        return self.font.getsize(text)[1]

    def getmask(
        self,
        text,
        mode="",
        direction=None,
        features=None,
        language=None,
        stroke_width=0,
        anchor=None,
        ink=0,
    ):
        """
        Create a bitmap for the text.

        If the font uses antialiasing, the bitmap should have mode ``L`` and use a
        maximum value of 255. If the font has embedded color data, the bitmap
        should have mode ``RGBA``. Otherwise, it should have mode ``1``.

        :param text: Text to render.
        :param mode: Used by some graphics drivers to indicate what mode the
                     driver prefers; if empty, the renderer may return either
                     mode. Note that the mode is always a string, to simplify
                     C-level implementations.

                     .. versionadded:: 1.1.5

        :param direction: Direction of the text. It can be 'rtl' (right to
                          left), 'ltr' (left to right) or 'ttb' (top to bottom).
                          Requires libraqm.

                          .. versionadded:: 4.2.0

        :param features: A list of OpenType font features to be used during text
                         layout. This is usually used to turn on optional
                         font features that are not enabled by default,
                         for example 'dlig' or 'ss01', but can be also
                         used to turn off default font features for
                         example '-liga' to disable ligatures or '-kern'
                         to disable kerning.  To get all supported
                         features, see
                         https://docs.microsoft.com/en-us/typography/opentype/spec/featurelist
                         Requires libraqm.

                         .. versionadded:: 4.2.0

        :param language: Language of the text. Different languages may use
                         different glyph shapes or ligatures. This parameter tells
                         the font which language the text is in, and to apply the
                         correct substitutions as appropriate, if available.
                         It should be a `BCP 47 language code
                         <https://www.w3.org/International/articles/language-tags/>`_
                         Requires libraqm.

                         .. versionadded:: 6.0.0

        :param stroke_width: The width of the text stroke.

                         .. versionadded:: 6.2.0

        :param anchor:  The text anchor alignment. Determines the relative location of
                        the anchor to the text. The default alignment is top left.
                        See :ref:`text-anchors` for valid values.

                         .. versionadded:: 8.0.0

        :param ink: Foreground ink for rendering in RGBA mode.

                         .. versionadded:: 8.0.0

        :return: An internal PIL storage memory instance as defined by the
                 :py:mod:`PIL.Image.core` interface module.
        """
        return self.getmask2(
            text,
            mode,
            direction=direction,
            features=features,
            language=language,
            stroke_width=stroke_width,
            anchor=anchor,
            ink=ink,
        )[0]

    def getmask2(
        self,
        text,
        mode="",
        fill=Image.core.fill,
        direction=None,
        features=None,
        language=None,
        stroke_width=0,
        anchor=None,
        ink=0,
        *args,
        **kwargs,
    ):
        """
        Create a bitmap for the text.

        If the font uses antialiasing, the bitmap should have mode ``L`` and use a
        maximum value of 255. If the font has embedded color data, the bitmap
        should have mode ``RGBA``. Otherwise, it should have mode ``1``.

        :param text: Text to render.
        :param mode: Used by some graphics drivers to indicate what mode the
                     driver prefers; if empty, the renderer may return either
                     mode. Note that the mode is always a string, to simplify
                     C-level implementations.

                     .. versionadded:: 1.1.5

        :param direction: Direction of the text. It can be 'rtl' (right to
                          left), 'ltr' (left to right) or 'ttb' (top to bottom).
                          Requires libraqm.

                          .. versionadded:: 4.2.0

        :param features: A list of OpenType font features to be used during text
                         layout. This is usually used to turn on optional
                         font features that are not enabled by default,
                         for example 'dlig' or 'ss01', but can be also
                         used to turn off default font features for
                         example '-liga' to disable ligatures or '-kern'
                         to disable kerning.  To get all supported
                         features, see
                         https://docs.microsoft.com/en-us/typography/opentype/spec/featurelist
                         Requires libraqm.

                         .. versionadded:: 4.2.0

        :param language: Language of the text. Different languages may use
                         different glyph shapes or ligatures. This parameter tells
                         the font which language the text is in, and to apply the
                         correct substitutions as appropriate, if available.
                         It should be a `BCP 47 language code
                         <https://www.w3.org/International/articles/language-tags/>`_
                         Requires libraqm.

                         .. versionadded:: 6.0.0

        :param stroke_width: The width of the text stroke.

                         .. versionadded:: 6.2.0

        :param anchor:  The text anchor alignment. Determines the relative location of
                        the anchor to the text. The default alignment is top left.
                        See :ref:`text-anchors` for valid values.

                         .. versionadded:: 8.0.0

        :param ink: Foreground ink for rendering in RGBA mode.

                         .. versionadded:: 8.0.0

        :return: A tuple of an internal PIL storage memory instance as defined by the
                 :py:mod:`PIL.Image.core` interface module, and the text offset, the
                 gap between the starting coordinate and the first marking
        """
        size, offset = self.font.getsize(
            text, mode, direction, features, language, anchor
        )
        size = size[0] + stroke_width * 2, size[1] + stroke_width * 2
        offset = offset[0] - stroke_width, offset[1] - stroke_width
        Image._decompression_bomb_check(size)
        im = fill("RGBA" if mode == "RGBA" else "L", size, 0)
        self.font.render(
            text, im.id, mode, direction, features, language, stroke_width, ink
        )
        return im, offset

    def font_variant(
        self, font=None, size=None, index=None, encoding=None, layout_engine=None
    ):
        """
        Create a copy of this FreeTypeFont object,
        using any specified arguments to override the settings.

        Parameters are identical to the parameters used to initialize this
        object.

        :return: A FreeTypeFont object.
        """
        return FreeTypeFont(
            font=self.path if font is None else font,
            size=self.size if size is None else size,
            index=self.index if index is None else index,
            encoding=self.encoding if encoding is None else encoding,
            layout_engine=layout_engine or self.layout_engine,
        )

    def get_variation_names(self):
        """
        :returns: A list of the named styles in a variation font.
        :exception OSError: If the font is not a variation font.
        """
        try:
            names = self.font.getvarnames()
        except AttributeError as e:
            raise NotImplementedError("FreeType 2.9.1 or greater is required") from e
        return [name.replace(b"\x00", b"") for name in names]

    def set_variation_by_name(self, name):
        """
        :param name: The name of the style.
        :exception OSError: If the font is not a variation font.
        """
        names = self.get_variation_names()
        if not isinstance(name, bytes):
            name = name.encode()
        index = names.index(name)

        if index == getattr(self, "_last_variation_index", None):
            # When the same name is set twice in a row,
            # there is an 'unknown freetype error'
            # https://savannah.nongnu.org/bugs/?56186
            return
        self._last_variation_index = index

        self.font.setvarname(index)

    def get_variation_axes(self):
        """
        :returns: A list of the axes in a variation font.
        :exception OSError: If the font is not a variation font.
        """
        try:
            axes = self.font.getvaraxes()
        except AttributeError as e:
            raise NotImplementedError("FreeType 2.9.1 or greater is required") from e
        for axis in axes:
            axis["name"] = axis["name"].replace(b"\x00", b"")
        return axes

    def set_variation_by_axes(self, axes):
        """
        :param axes: A list of values for each axis.
        :exception OSError: If the font is not a variation font.
        """
        try:
            self.font.setvaraxes(axes)
        except AttributeError as e:
            raise NotImplementedError("FreeType 2.9.1 or greater is required") from e


class TransposedFont:
    "Wrapper for writing rotated or mirrored text"

    def __init__(self, font, orientation=None):
        """
        Wrapper that creates a transposed font from any existing font
        object.

        :param font: A font object.
        :param orientation: An optional orientation.  If given, this should
            be one of Image.Transpose.FLIP_LEFT_RIGHT, Image.Transpose.FLIP_TOP_BOTTOM,
            Image.Transpose.ROTATE_90, Image.Transpose.ROTATE_180, or
            Image.Transpose.ROTATE_270.
        """
        self.font = font
        self.orientation = orientation  # any 'transpose' argument, or None

    def getsize(self, text, *args, **kwargs):
        w, h = self.font.getsize(text)
        if self.orientation in (Image.Transpose.ROTATE_90, Image.Transpose.ROTATE_270):
            return h, w
        return w, h

    def getmask(self, text, mode="", *args, **kwargs):
        im = self.font.getmask(text, mode, *args, **kwargs)
        if self.orientation is not None:
            return im.transpose(self.orientation)
        return im


def load(filename):
    """
    Load a font file.  This function loads a font object from the given
    bitmap font file, and returns the corresponding font object.

    :param filename: Name of font file.
    :return: A font object.
    :exception OSError: If the file could not be read.
    """
    f = ImageFont()
    f._load_pilfont(filename)
    return f


def truetype(font=None, size=10, index=0, encoding="", layout_engine=None):
    """
    Load a TrueType or OpenType font from a file or file-like object,
    and create a font object.
    This function loads a font object from the given file or file-like
    object, and creates a font object for a font of the given size.

    Pillow uses FreeType to open font files. If you are opening many fonts
    simultaneously on Windows, be aware that Windows limits the number of files
    that can be open in C at once to 512. If you approach that limit, an
    ``OSError`` may be thrown, reporting that FreeType "cannot open resource".

    This function requires the _imagingft service.

    :param font: A filename or file-like object containing a TrueType font.
                 If the file is not found in this filename, the loader may also
                 search in other directories, such as the :file:`fonts/`
                 directory on Windows or :file:`/Library/Fonts/`,
                 :file:`/System/Library/Fonts/` and :file:`~/Library/Fonts/` on
                 macOS.

    :param size: The requested size, in points.
    :param index: Which font face to load (default is first available face).
    :param encoding: Which font encoding to use (default is Unicode). Possible
                     encodings include (see the FreeType documentation for more
                     information):

                     * "unic" (Unicode)
                     * "symb" (Microsoft Symbol)
                     * "ADOB" (Adobe Standard)
                     * "ADBE" (Adobe Expert)
                     * "ADBC" (Adobe Custom)
                     * "armn" (Apple Roman)
                     * "sjis" (Shift JIS)
                     * "gb  " (PRC)
                     * "big5"
                     * "wans" (Extended Wansung)
                     * "joha" (Johab)
                     * "lat1" (Latin-1)

                     This specifies the character set to use. It does not alter the
                     encoding of any text provided in subsequent operations.
    :param layout_engine: Which layout engine to use, if available:
                     :data:`.ImageFont.Layout.BASIC` or :data:`.ImageFont.Layout.RAQM`.

                     You can check support for Raqm layout using
                     :py:func:`PIL.features.check_feature` with ``feature="raqm"``.

                     .. versionadded:: 4.2.0
    :return: A font object.
    :exception OSError: If the file could not be read.
    """

    def freetype(font):
        return FreeTypeFont(font, size, index, encoding, layout_engine)

    try:
        return freetype(font)
    except OSError:
        if not isPath(font):
            raise
        ttf_filename = os.path.basename(font)

        dirs = []
        if sys.platform == "win32":
            # check the windows font repository
            # NOTE: must use uppercase WINDIR, to work around bugs in
            # 1.5.2's os.environ.get()
            windir = os.environ.get("WINDIR")
            if windir:
                dirs.append(os.path.join(windir, "fonts"))
        elif sys.platform in ("linux", "linux2"):
            lindirs = os.environ.get("XDG_DATA_DIRS", "")
            if not lindirs:
                # According to the freedesktop spec, XDG_DATA_DIRS should
                # default to /usr/share
                lindirs = "/usr/share"
            dirs += [os.path.join(lindir, "fonts") for lindir in lindirs.split(":")]
        elif sys.platform == "darwin":
            dirs += [
                "/Library/Fonts",
                "/System/Library/Fonts",
                os.path.expanduser("~/Library/Fonts"),
            ]

        ext = os.path.splitext(ttf_filename)[1]
        first_font_with_a_different_extension = None
        for directory in dirs:
            for walkroot, walkdir, walkfilenames in os.walk(directory):
                for walkfilename in walkfilenames:
                    if ext and walkfilename == ttf_filename:
                        return freetype(os.path.join(walkroot, walkfilename))
                    elif not ext and os.path.splitext(walkfilename)[0] == ttf_filename:
                        fontpath = os.path.join(walkroot, walkfilename)
                        if os.path.splitext(fontpath)[1] == ".ttf":
                            return freetype(fontpath)
                        if not ext and first_font_with_a_different_extension is None:
                            first_font_with_a_different_extension = fontpath
        if first_font_with_a_different_extension:
            return freetype(first_font_with_a_different_extension)
        raise


def load_path(filename):
    """
    Load font file. Same as :py:func:`~PIL.ImageFont.load`, but searches for a
    bitmap font along the Python path.

    :param filename: Name of font file.
    :return: A font object.
    :exception OSError: If the file could not be read.
    """
    for directory in sys.path:
        if isDirectory(directory):
            if not isinstance(filename, str):
                filename = filename.decode("utf-8")
            try:
                return load(os.path.join(directory, filename))
            except OSError:
                pass
    raise OSError("cannot find font file")


def load_default():
    """Load a "better than nothing" default font.

    .. versionadded:: 1.1.4

    :return: A font object.
    """
    f = ImageFont()
    f._load_pilfont_data(
        # courB08
        BytesIO(
            base64.b64decode(
                b"""
UElMZm9udAo7Ozs7OzsxMDsKREFUQQoAAAAAAAAAAAAAAAAAAAAAAAAAAAAAAAAAAAAAAAAAAAAA
AAAAAAAAAAAAAAAAAAAAAAAAAAAAAAAAAAAAAAAAAAAAAAAAAAAAAAAAAAAAAAAAAAAAAAAAAAAA
AAAAAAAAAAAAAAAAAAAAAAAAAAAAAAAAAAAAAAAAAAAAAAAAAAAAAAAAAAAAAAAAAAAAAAAAAAAA
AAAAAAAAAAAAAAAAAAAAAAAAAAAAAAAAAAAAAAAAAAAAAAAAAAAAAAAAAAAAAAAAAAAAAAAAAAAA
AAAAAAAAAAAAAAAAAAAAAAAAAAAAAAAAAAAAAAAAAAAAAAAAAAAAAAAAAAAAAAAAAAAAAAAAAAAA
AAAAAAAAAAAAAAAAAAAAAAAAAAAAAAAAAAAAAAAAAAAAAAAAAAAAAAAAAAAAAAAAAAAAAAAAAAAA
AAAAAAAAAAAAAAAAAAAAAAAAAAAAAAAAAAAAAAAAAAAAAAAAAAAAAAAAAAAAAAAAAAAAAAAAAAAA
AAAAAAAAAAAAAAAAAAAAAAAAAAAAAAAAAAAAAAAAAAAAAAAAAAAAAAAAAAAAAAAAAAAAAAAAAAAA
AAAAAAAAAAAAAAAAAAAAAAAAAAAAAAAAAAAAAAAAAAAAAAAAAAAAAAAAAAAAAAAAAAAAAAAAAAAA
AAAAAAAAAAAAAAAAAAAAAAAAAAAAAAAAAAAAAAAAAAAAAAAAAAAAAAAAAAAAAAAAAAAAAAAAAAAA
AAAAAAAAAAAAAAAAAAAAAAAAAAAAAAAAAAAAAAAAAAAAAAAAAAAAAAAAAAAAAAAAAAAAAAAAAAAA
AAAAAAAAAAAAAAAAAAAAAAAAAAAAAAAAAAAAAAAAAAAAAAAAAAYAAAAA//8AAQAAAAAAAAABAAEA
BgAAAAH/+gADAAAAAQAAAAMABgAGAAAAAf/6AAT//QADAAAABgADAAYAAAAA//kABQABAAYAAAAL
AAgABgAAAAD/+AAFAAEACwAAABAACQAGAAAAAP/5AAUAAAAQAAAAFQAHAAYAAP////oABQAAABUA
AAAbAAYABgAAAAH/+QAE//wAGwAAAB4AAwAGAAAAAf/5AAQAAQAeAAAAIQAIAAYAAAAB//kABAAB
ACEAAAAkAAgABgAAAAD/+QAE//0AJAAAACgABAAGAAAAAP/6AAX//wAoAAAALQAFAAYAAAAB//8A
BAACAC0AAAAwAAMABgAAAAD//AAF//0AMAAAADUAAQAGAAAAAf//AAMAAAA1AAAANwABAAYAAAAB
//kABQABADcAAAA7AAgABgAAAAD/+QAFAAAAOwAAAEAABwAGAAAAAP/5AAYAAABAAAAARgAHAAYA
AAAA//kABQAAAEYAAABLAAcABgAAAAD/+QAFAAAASwAAAFAABwAGAAAAAP/5AAYAAABQAAAAVgAH
AAYAAAAA//kABQAAAFYAAABbAAcABgAAAAD/+QAFAAAAWwAAAGAABwAGAAAAAP/5AAUAAABgAAAA
ZQAHAAYAAAAA//kABQAAAGUAAABqAAcABgAAAAD/+QAFAAAAagAAAG8ABwAGAAAAAf/8AAMAAABv
AAAAcQAEAAYAAAAA//wAAwACAHEAAAB0AAYABgAAAAD/+gAE//8AdAAAAHgABQAGAAAAAP/7AAT/
/gB4AAAAfAADAAYAAAAB//oABf//AHwAAACAAAUABgAAAAD/+gAFAAAAgAAAAIUABgAGAAAAAP/5
AAYAAQCFAAAAiwAIAAYAAP////oABgAAAIsAAACSAAYABgAA////+gAFAAAAkgAAAJgABgAGAAAA
AP/6AAUAAACYAAAAnQAGAAYAAP////oABQAAAJ0AAACjAAYABgAA////+gAFAAAAowAAAKkABgAG
AAD////6AAUAAACpAAAArwAGAAYAAAAA//oABQAAAK8AAAC0AAYABgAA////+gAGAAAAtAAAALsA
BgAGAAAAAP/6AAQAAAC7AAAAvwAGAAYAAP////oABQAAAL8AAADFAAYABgAA////+gAGAAAAxQAA
AMwABgAGAAD////6AAUAAADMAAAA0gAGAAYAAP////oABQAAANIAAADYAAYABgAA////+gAGAAAA
2AAAAN8ABgAGAAAAAP/6AAUAAADfAAAA5AAGAAYAAP////oABQAAAOQAAADqAAYABgAAAAD/+gAF
AAEA6gAAAO8ABwAGAAD////6AAYAAADvAAAA9gAGAAYAAAAA//oABQAAAPYAAAD7AAYABgAA////
+gAFAAAA+wAAAQEABgAGAAD////6AAYAAAEBAAABCAAGAAYAAP////oABgAAAQgAAAEPAAYABgAA
////+gAGAAABDwAAARYABgAGAAAAAP/6AAYAAAEWAAABHAAGAAYAAP////oABgAAARwAAAEjAAYA
BgAAAAD/+gAFAAABIwAAASgABgAGAAAAAf/5AAQAAQEoAAABKwAIAAYAAAAA//kABAABASsAAAEv
AAgABgAAAAH/+QAEAAEBLwAAATIACAAGAAAAAP/5AAX//AEyAAABNwADAAYAAAAAAAEABgACATcA
AAE9AAEABgAAAAH/+QAE//wBPQAAAUAAAwAGAAAAAP/7AAYAAAFAAAABRgAFAAYAAP////kABQAA
AUYAAAFMAAcABgAAAAD/+wAFAAABTAAAAVEABQAGAAAAAP/5AAYAAAFRAAABVwAHAAYAAAAA//sA
BQAAAVcAAAFcAAUABgAAAAD/+QAFAAABXAAAAWEABwAGAAAAAP/7AAYAAgFhAAABZwAHAAYAAP//
//kABQAAAWcAAAFtAAcABgAAAAD/+QAGAAABbQAAAXMABwAGAAAAAP/5AAQAAgFzAAABdwAJAAYA
AP////kABgAAAXcAAAF+AAcABgAAAAD/+QAGAAABfgAAAYQABwAGAAD////7AAUAAAGEAAABigAF
AAYAAP////sABQAAAYoAAAGQAAUABgAAAAD/+wAFAAABkAAAAZUABQAGAAD////7AAUAAgGVAAAB
mwAHAAYAAAAA//sABgACAZsAAAGhAAcABgAAAAD/+wAGAAABoQAAAacABQAGAAAAAP/7AAYAAAGn
AAABrQAFAAYAAAAA//kABgAAAa0AAAGzAAcABgAA////+wAGAAABswAAAboABQAGAAD////7AAUA
AAG6AAABwAAFAAYAAP////sABgAAAcAAAAHHAAUABgAAAAD/+wAGAAABxwAAAc0ABQAGAAD////7
AAYAAgHNAAAB1AAHAAYAAAAA//sABQAAAdQAAAHZAAUABgAAAAH/+QAFAAEB2QAAAd0ACAAGAAAA
Av/6AAMAAQHdAAAB3gAHAAYAAAAA//kABAABAd4AAAHiAAgABgAAAAD/+wAF//0B4gAAAecAAgAA
AAAAAAAAAAAAAAAAAAAAAAAAAAAAAAAAAAAAAAAAAAAAAAAAAAAAAAAAAAAAAAAAAAAAAAAAAAAA
AAAAAAAAAAAAAAAAAAAAAAAAAAAAAAAAAAAAAAAAAAAAAAAAAAAAAAAAAAAAAAAAAAAAAAAAAAAA
AAAAAAAAAAAAAAAAAAAAAAAAAAAAAAAAAAAAAAAAAAAAAAAAAAAAAAAAAAAAAAAAAAAAAAAAAAAA
AAAAAAAAAAAAAAAAAAAAAAAAAAAAAAAAAAAAAAAAAAAAAAAAAAAAAAAAAAAAAAAAAAAAAAAAAAAA
AAAAAAAAAAAAAAAAAAAAAAAAAAAAAAAAAAAAAAAAAAAAAAAAAAAAAAAAAAAAAAAAAAAAAAAAAAAA
AAAAAAAAAAAAAAAAAAAAAAAAAAAAAAAAAAAAAAAAAAAAAAAAAAAAAAAAAAAAAAAAAAAAAAAAAAAA
AAAAAAAAAAAAAAAAAAAAAAAAAAAAAAAAAAAAAAAAAAAAAAAAAAAAAAAAAAAAAAAAAAAAAAAAAAAA
AAAAAAAAAAAAAAAAAAAAAAAAAAAAAAAAAAAAAAAAAAAAAAAAAAAAAAAAAAAAAAAAAAAAAAAAAAAA
AAAAAAAAAAAAAAAAAAAAAAAAAAAAAAAAAAAAAAAAAAAAAAAAAAAAAAAAAAAAAAAAAAAAAAAAAAAA
AAAAAAAAAAAAAAAAAAAAAAAAAAAAAAAAAAAAAAAAAAAAAAAAAAAAAAAAAAAAAAAAAAAAAAAAAAAA
AAAAAAAAAAAAAAAAAAAAAAAAAAAAAAAAAAAAAAAAAAAAAAAAAAAAAAAAAAAAAAAAAAAAAAAAAAAA
AAAAAAAAAAAAAAAAAAAAAAAAAAAAAAAAAAAAAAAAAAAAAAAAAAAAAAAAAAAAAAAAAAAAAAYAAAAB
//sAAwACAecAAAHpAAcABgAAAAD/+QAFAAEB6QAAAe4ACAAGAAAAAP/5AAYAAAHuAAAB9AAHAAYA
AAAA//oABf//AfQAAAH5AAUABgAAAAD/+QAGAAAB+QAAAf8ABwAGAAAAAv/5AAMAAgH/AAACAAAJ
AAYAAAAA//kABQABAgAAAAIFAAgABgAAAAH/+gAE//sCBQAAAggAAQAGAAAAAP/5AAYAAAIIAAAC
DgAHAAYAAAAB//kABf/+Ag4AAAISAAUABgAA////+wAGAAACEgAAAhkABQAGAAAAAP/7AAX//gIZ
AAACHgADAAYAAAAA//wABf/9Ah4AAAIjAAEABgAAAAD/+QAHAAACIwAAAioABwAGAAAAAP/6AAT/
+wIqAAACLgABAAYAAAAA//kABP/8Ai4AAAIyAAMABgAAAAD/+gAFAAACMgAAAjcABgAGAAAAAf/5
AAT//QI3AAACOgAEAAYAAAAB//kABP/9AjoAAAI9AAQABgAAAAL/+QAE//sCPQAAAj8AAgAGAAD/
///7AAYAAgI/AAACRgAHAAYAAAAA//kABgABAkYAAAJMAAgABgAAAAH//AAD//0CTAAAAk4AAQAG
AAAAAf//AAQAAgJOAAACUQADAAYAAAAB//kABP/9AlEAAAJUAAQABgAAAAH/+QAF//4CVAAAAlgA
BQAGAAD////7AAYAAAJYAAACXwAFAAYAAP////kABgAAAl8AAAJmAAcABgAA////+QAGAAACZgAA
Am0ABwAGAAD////5AAYAAAJtAAACdAAHAAYAAAAA//sABQACAnQAAAJ5AAcABgAA////9wAGAAAC
eQAAAoAACQAGAAD////3AAYAAAKAAAAChwAJAAYAAP////cABgAAAocAAAKOAAkABgAA////9wAG
AAACjgAAApUACQAGAAD////4AAYAAAKVAAACnAAIAAYAAP////cABgAAApwAAAKjAAkABgAA////
+gAGAAACowAAAqoABgAGAAAAAP/6AAUAAgKqAAACrwAIAAYAAP////cABQAAAq8AAAK1AAkABgAA
////9wAFAAACtQAAArsACQAGAAD////3AAUAAAK7AAACwQAJAAYAAP////gABQAAAsEAAALHAAgA
BgAAAAD/9wAEAAACxwAAAssACQAGAAAAAP/3AAQAAALLAAACzwAJAAYAAAAA//cABAAAAs8AAALT
AAkABgAAAAD/+AAEAAAC0wAAAtcACAAGAAD////6AAUAAALXAAAC3QAGAAYAAP////cABgAAAt0A
AALkAAkABgAAAAD/9wAFAAAC5AAAAukACQAGAAAAAP/3AAUAAALpAAAC7gAJAAYAAAAA//cABQAA
Au4AAALzAAkABgAAAAD/9wAFAAAC8wAAAvgACQAGAAAAAP/4AAUAAAL4AAAC/QAIAAYAAAAA//oA
Bf//Av0AAAMCAAUABgAA////+gAGAAADAgAAAwkABgAGAAD////3AAYAAAMJAAADEAAJAAYAAP//
//cABgAAAxAAAAMXAAkABgAA////9wAGAAADFwAAAx4ACQAGAAD////4AAYAAAAAAAoABwASAAYA
AP////cABgAAAAcACgAOABMABgAA////+gAFAAAADgAKABQAEAAGAAD////6AAYAAAAUAAoAGwAQ
AAYAAAAA//gABgAAABsACgAhABIABgAAAAD/+AAGAAAAIQAKACcAEgAGAAAAAP/4AAYAAAAnAAoA
LQASAAYAAAAA//gABgAAAC0ACgAzABIABgAAAAD/+QAGAAAAMwAKADkAEQAGAAAAAP/3AAYAAAA5
AAoAPwATAAYAAP////sABQAAAD8ACgBFAA8ABgAAAAD/+wAFAAIARQAKAEoAEQAGAAAAAP/4AAUA
AABKAAoATwASAAYAAAAA//gABQAAAE8ACgBUABIABgAAAAD/+AAFAAAAVAAKAFkAEgAGAAAAAP/5
AAUAAABZAAoAXgARAAYAAAAA//gABgAAAF4ACgBkABIABgAAAAD/+AAGAAAAZAAKAGoAEgAGAAAA
AP/4AAYAAABqAAoAcAASAAYAAAAA//kABgAAAHAACgB2ABEABgAAAAD/+AAFAAAAdgAKAHsAEgAG
AAD////4AAYAAAB7AAoAggASAAYAAAAA//gABQAAAIIACgCHABIABgAAAAD/+AAFAAAAhwAKAIwA
EgAGAAAAAP/4AAUAAACMAAoAkQASAAYAAAAA//gABQAAAJEACgCWABIABgAAAAD/+QAFAAAAlgAK
AJsAEQAGAAAAAP/6AAX//wCbAAoAoAAPAAYAAAAA//oABQABAKAACgClABEABgAA////+AAGAAAA
pQAKAKwAEgAGAAD////4AAYAAACsAAoAswASAAYAAP////gABgAAALMACgC6ABIABgAA////+QAG
AAAAugAKAMEAEQAGAAD////4AAYAAgDBAAoAyAAUAAYAAP////kABQACAMgACgDOABMABgAA////
+QAGAAIAzgAKANUAEw==
"""
            )
        ),
        Image.open(
            BytesIO(
                base64.b64decode(
                    b"""
iVBORw0KGgoAAAANSUhEUgAAAx4AAAAUAQAAAAArMtZoAAAEwElEQVR4nABlAJr/AHVE4czCI/4u
Mc4b7vuds/xzjz5/3/7u/n9vMe7vnfH/9++vPn/xyf5zhxzjt8GHw8+2d83u8x27199/nxuQ6Od9
M43/5z2I+9n9ZtmDBwMQECDRQw/eQIQohJXxpBCNVE6QCCAAAAD//wBlAJr/AgALyj1t/wINwq0g
LeNZUworuN1cjTPIzrTX6ofHWeo3v336qPzfEwRmBnHTtf95/fglZK5N0PDgfRTslpGBvz7LFc4F
IUXBWQGjQ5MGCx34EDFPwXiY4YbYxavpnhHFrk14CDAAAAD//wBlAJr/AgKqRooH2gAgPeggvUAA
Bu2WfgPoAwzRAABAAAAAAACQgLz/3Uv4Gv+gX7BJgDeeGP6AAAD1NMDzKHD7ANWr3loYbxsAD791
NAADfcoIDyP44K/jv4Y63/Z+t98Ovt+ub4T48LAAAAD//wBlAJr/AuplMlADJAAAAGuAphWpqhMx
in0A/fRvAYBABPgBwBUgABBQ/sYAyv9g0bCHgOLoGAAAAAAAREAAwI7nr0ArYpow7aX8//9LaP/9
SjdavWA8ePHeBIKB//81/83ndznOaXx379wAAAD//wBlAJr/AqDxW+D3AABAAbUh/QMnbQag/gAY
AYDAAACgtgD/gOqAAAB5IA/8AAAk+n9w0AAA8AAAmFRJuPo27ciC0cD5oeW4E7KA/wD3ECMAn2tt
y8PgwH8AfAxFzC0JzeAMtratAsC/ffwAAAD//wBlAJr/BGKAyCAA4AAAAvgeYTAwHd1kmQF5chkG
ABoMIHcL5xVpTfQbUqzlAAAErwAQBgAAEOClA5D9il08AEh/tUzdCBsXkbgACED+woQg8Si9VeqY
lODCn7lmF6NhnAEYgAAA/NMIAAAAAAD//2JgjLZgVGBg5Pv/Tvpc8hwGBjYGJADjHDrAwPzAjv/H
/Wf3PzCwtzcwHmBgYGcwbZz8wHaCAQMDOwMDQ8MCBgYOC3W7mp+f0w+wHOYxO3OG+e376hsMZjk3
AAAAAP//YmCMY2A4wMAIN5e5gQETPD6AZisDAwMDgzSDAAPjByiHcQMDAwMDg1nOze1lByRu5/47
c4859311AYNZzg0AAAAA//9iYGDBYihOIIMuwIjGL39/fwffA8b//xv/P2BPtzzHwCBjUQAAAAD/
/yLFBrIBAAAA//9i1HhcwdhizX7u8NZNzyLbvT97bfrMf/QHI8evOwcSqGUJAAAA//9iYBB81iSw
pEE170Qrg5MIYydHqwdDQRMrAwcVrQAAAAD//2J4x7j9AAMDn8Q/BgYLBoaiAwwMjPdvMDBYM1Tv
oJodAAAAAP//Yqo/83+dxePWlxl3npsel9lvLfPcqlE9725C+acfVLMEAAAA//9i+s9gwCoaaGMR
evta/58PTEWzr21hufPjA8N+qlnBwAAAAAD//2JiWLci5v1+HmFXDqcnULE/MxgYGBj+f6CaJQAA
AAD//2Ji2FrkY3iYpYC5qDeGgeEMAwPDvwQBBoYvcTwOVLMEAAAA//9isDBgkP///0EOg9z35v//
Gc/eeW7BwPj5+QGZhANUswMAAAD//2JgqGBgYGBgqEMXlvhMPUsAAAAA//8iYDd1AAAAAP//AwDR
w7IkEbzhVQAAAABJRU5ErkJggg==
"""
                )
            )
        ),
    )
    return f<|MERGE_RESOLUTION|>--- conflicted
+++ resolved
@@ -194,21 +194,15 @@
         if layout_engine not in (Layout.BASIC, Layout.RAQM):
             layout_engine = Layout.BASIC
             if core.HAVE_RAQM:
-<<<<<<< HEAD
                 layout_engine = Layout.RAQM
         elif layout_engine == Layout.RAQM and not core.HAVE_RAQM:
-            layout_engine = Layout.BASIC
-=======
-                layout_engine = LAYOUT_RAQM
-        elif layout_engine == LAYOUT_RAQM and not core.HAVE_RAQM:
             import warnings
 
             warnings.warn(
                 "Raqm layout was requested, but Raqm is not available. "
                 "Falling back to basic layout."
             )
-            layout_engine = LAYOUT_BASIC
->>>>>>> 4e65e2c2
+            layout_engine = Layout.BASIC
 
         self.layout_engine = layout_engine
 
