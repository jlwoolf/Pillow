--- conflicted
+++ resolved
@@ -119,13 +119,8 @@
                 maxval = token
                 if maxval > 255:
                     if not mode == "L":
-<<<<<<< HEAD
                         raise ValueError(f"Too many colors for band: {maxval}")
-                    if maxval < 2 ** 16:
-=======
-                        raise ValueError(f"Too many colors for band: {token}")
                     if maxval < 2**16:
->>>>>>> 180c89f7
                         self.mode = "I"
                         rawmode = "I;16B"
                     else:
