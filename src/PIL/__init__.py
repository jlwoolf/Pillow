--- conflicted
+++ resolved
@@ -25,11 +25,8 @@
 
 
 _plugins = [
-<<<<<<< HEAD
     "AniImagePlugin",
-=======
     "AvifImagePlugin",
->>>>>>> 58e48745
     "BlpImagePlugin",
     "BmpImagePlugin",
     "BufrStubImagePlugin",
