# minimal sanity check
from __future__ import print_function
ROOT = "."

import os, sys

# Path silliness.  This selftest needs to be able to import itself, so
#it needs . in the path.  However, since the compiled versions of the
#PIL bits are not in PIL, they're in dist, or build, or actually
#installed. In fact, importing from ./PIL is going to fail on any
#.c/so item.  So. We remove it from the path, import all the PIL stuff
#from elsewhere, then pop the current directory back on the path so
#that we can import this and run the doctest

del(sys.path[0])

from PIL import Image
from PIL import ImageDraw
from PIL import ImageFilter
from PIL import ImageMath

sys.path.insert(0,ROOT)

try:
    Image.core.ping
except ImportError as v:
    print("***", v)
    sys.exit()
except AttributeError:
    pass

def _info(im):
    im.load()
    return im.format, im.mode, im.size

def testimage():
    """
    PIL lets you create in-memory images with various pixel types:

    >>> im = Image.new("1", (128, 128)) # monochrome
    >>> _info(im)
    (None, '1', (128, 128))
    >>> _info(Image.new("L", (128, 128))) # grayscale (luminance)
    (None, 'L', (128, 128))
    >>> _info(Image.new("P", (128, 128))) # palette
    (None, 'P', (128, 128))
    >>> _info(Image.new("RGB", (128, 128))) # truecolor
    (None, 'RGB', (128, 128))
    >>> _info(Image.new("I", (128, 128))) # 32-bit integer
    (None, 'I', (128, 128))
    >>> _info(Image.new("F", (128, 128))) # 32-bit floating point
    (None, 'F', (128, 128))

    Or open existing files:

    >>> im = Image.open(os.path.join(ROOT, "Images/lena.gif"))
    >>> _info(im)
    ('GIF', 'P', (128, 128))
    >>> _info(Image.open(os.path.join(ROOT, "Images/lena.ppm")))
    ('PPM', 'RGB', (128, 128))
    >>> try:
    ...  _info(Image.open(os.path.join(ROOT, "Images/lena.jpg")))
    ... except IOError as v:
    ...  print(v)
    ('JPEG', 'RGB', (128, 128))

    PIL doesn't actually load the image data until it's needed,
    or you call the "load" method:

    >>> im = Image.open(os.path.join(ROOT, "Images/lena.ppm"))
    >>> print(im.im) # internal image attribute
    None
    >>> a = im.load()
    >>> type(im.im) # doctest: +ELLIPSIS
    <... '...ImagingCore'>

    You can apply many different operations on images.  Most
    operations return a new image:

    >>> im = Image.open(os.path.join(ROOT, "Images/lena.ppm"))
    >>> _info(im.convert("L"))
    (None, 'L', (128, 128))
    >>> _info(im.copy())
    (None, 'RGB', (128, 128))
    >>> _info(im.crop((32, 32, 96, 96)))
    (None, 'RGB', (64, 64))
    >>> _info(im.filter(ImageFilter.BLUR))
    (None, 'RGB', (128, 128))
    >>> im.getbands()
    ('R', 'G', 'B')
    >>> im.getbbox()
    (0, 0, 128, 128)
    >>> len(im.getdata())
    16384
    >>> im.getextrema()
    ((61, 255), (26, 234), (44, 223))
    >>> im.getpixel((0, 0))
    (223, 162, 133)
    >>> len(im.getprojection())
    2
    >>> len(im.histogram())
    768
    >>> _info(im.point(list(range(256))*3))
    (None, 'RGB', (128, 128))
    >>> _info(im.resize((64, 64)))
    (None, 'RGB', (64, 64))
    >>> _info(im.rotate(45))
    (None, 'RGB', (128, 128))
    >>> [_info(ch) for ch in im.split()]
    [(None, 'L', (128, 128)), (None, 'L', (128, 128)), (None, 'L', (128, 128))]
    >>> len(im.convert("1").tobitmap())
    10456
    >>> len(im.tobytes())
    49152
    >>> _info(im.transform((512, 512), Image.AFFINE, (1,0,0,0,1,0)))
    (None, 'RGB', (512, 512))
    >>> _info(im.transform((512, 512), Image.EXTENT, (32,32,96,96)))
    (None, 'RGB', (512, 512))

    The ImageDraw module lets you draw stuff in raster images:

    >>> im = Image.new("L", (128, 128), 64)
    >>> d = ImageDraw.ImageDraw(im)
    >>> d.line((0, 0, 128, 128), fill=128)
    >>> d.line((0, 128, 128, 0), fill=128)
    >>> im.getextrema()
    (64, 128)

    In 1.1.4, you can specify colors in a number of ways:

    >>> xy = 0, 0, 128, 128
    >>> im = Image.new("RGB", (128, 128), 0)
    >>> d = ImageDraw.ImageDraw(im)
    >>> d.rectangle(xy, "#f00")
    >>> im.getpixel((0, 0))
    (255, 0, 0)
    >>> d.rectangle(xy, "#ff0000")
    >>> im.getpixel((0, 0))
    (255, 0, 0)
    >>> d.rectangle(xy, "rgb(255,0,0)")
    >>> im.getpixel((0, 0))
    (255, 0, 0)
    >>> d.rectangle(xy, "rgb(100%,0%,0%)")
    >>> im.getpixel((0, 0))
    (255, 0, 0)
    >>> d.rectangle(xy, "hsl(0, 100%, 50%)")
    >>> im.getpixel((0, 0))
    (255, 0, 0)
    >>> d.rectangle(xy, "red")
    >>> im.getpixel((0, 0))
    (255, 0, 0)

    In 1.1.6, you can use the ImageMath module to do image
    calculations.

    >>> im = ImageMath.eval("float(im + 20)", im=im.convert("L"))
    >>> im.mode, im.size
    ('F', (128, 128))

    PIL can do many other things, but I'll leave that for another
    day.  If you're curious, check the handbook, available from:

        http://www.pythonware.com

    Cheers /F
    """


def check_module(feature, module):
    try:
        __import__(module)
    except ImportError:
        print("***", feature, "support not installed")
    else:
        print("---", feature, "support ok")

def check_codec(feature, codec):
    if codec + "_encoder" not in dir(Image.core):
        print("***", feature, "support not installed")
    else:
        print("---", feature, "support ok")


if __name__ == "__main__":
    # check build sanity

    exit_status = 0

    print("-"*68)
    #print("PIL", Image.VERSION, "TEST SUMMARY ")
    print("PIL TEST SUMMARY ")
    print("-"*68)
    print("Python modules loaded from", os.path.dirname(Image.__file__))
    print("Binary modules loaded from", os.path.dirname(Image.core.__file__))
    print("-"*68)
    check_module("PIL CORE", "PIL._imaging")
    check_module("TKINTER", "PIL._imagingtk")
    check_codec("JPEG", "jpeg")
    check_codec("ZLIB (PNG/ZIP)", "zip")
    check_codec("G4 TIFF", "group4")
<<<<<<< HEAD
    check_module("FREETYPE2", "PIL._imagingft")
    check_module("LITTLECMS", "PIL._imagingcms")
    check_module("WEBP", "PIL._webp")
=======
    check_module("FREETYPE2", "_imagingft")
    check_module("LITTLECMS", "_imagingcms")
    check_module("WEBP", "_webp")
    try:
        import _webp
        if _webp.WebPDecoderBuggyAlpha():
            print("***", "Transparent WEBP", "support not installed")
        else:
            print("---", "Transparent WEBP", "support ok")
    except Exception:
        pass
>>>>>>> cb287450
    print("-"*68)

    # use doctest to make sure the test program behaves as documented!
    import doctest, selftest
    print("Running selftest:")
    status = doctest.testmod(selftest)
    if status[0]:
        print("*** %s tests of %d failed." % status)
        exit_status = 1
    else:
        print("--- %s tests passed." % status[1])

    sys.exit(exit_status)
<|MERGE_RESOLUTION|>--- conflicted
+++ resolved
@@ -198,23 +198,17 @@
     check_codec("JPEG", "jpeg")
     check_codec("ZLIB (PNG/ZIP)", "zip")
     check_codec("G4 TIFF", "group4")
-<<<<<<< HEAD
     check_module("FREETYPE2", "PIL._imagingft")
     check_module("LITTLECMS", "PIL._imagingcms")
     check_module("WEBP", "PIL._webp")
-=======
-    check_module("FREETYPE2", "_imagingft")
-    check_module("LITTLECMS", "_imagingcms")
-    check_module("WEBP", "_webp")
     try:
-        import _webp
+        from PIL import _webp
         if _webp.WebPDecoderBuggyAlpha():
             print("***", "Transparent WEBP", "support not installed")
         else:
             print("---", "Transparent WEBP", "support ok")
     except Exception:
         pass
->>>>>>> cb287450
     print("-"*68)
 
     # use doctest to make sure the test program behaves as documented!
